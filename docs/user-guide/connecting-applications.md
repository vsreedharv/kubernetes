<!-- BEGIN MUNGE: UNVERSIONED_WARNING -->

<!-- BEGIN STRIP_FOR_RELEASE -->

<img src="http://kubernetes.io/img/warning.png" alt="WARNING"
     width="25" height="25">
<img src="http://kubernetes.io/img/warning.png" alt="WARNING"
     width="25" height="25">
<img src="http://kubernetes.io/img/warning.png" alt="WARNING"
     width="25" height="25">
<img src="http://kubernetes.io/img/warning.png" alt="WARNING"
     width="25" height="25">
<img src="http://kubernetes.io/img/warning.png" alt="WARNING"
     width="25" height="25">

<h2>PLEASE NOTE: This document applies to the HEAD of the source tree</h2>

If you are using a released version of Kubernetes, you should
refer to the docs that go with that version.

<strong>
The latest 1.0.x release of this document can be found
[here](http://releases.k8s.io/release-1.0/docs/user-guide/connecting-applications.md).

Documentation for other releases can be found at
[releases.k8s.io](http://releases.k8s.io).
</strong>
--

<!-- END STRIP_FOR_RELEASE -->

<!-- END MUNGE: UNVERSIONED_WARNING -->

# Kubernetes User Guide: Managing Applications: Connecting applications

**Table of Contents**
<!-- BEGIN MUNGE: GENERATED_TOC -->

- [Kubernetes User Guide: Managing Applications: Connecting applications](#kubernetes-user-guide-managing-applications-connecting-applications)
- [The Kubernetes model for connecting containers](#the-kubernetes-model-for-connecting-containers)
  - [Exposing pods to the cluster](#exposing-pods-to-the-cluster)
  - [Creating a Service](#creating-a-service)
  - [Accessing the Service](#accessing-the-service)
    - [Environment Variables](#environment-variables)
    - [DNS](#dns)
  - [Securing the Service](#securing-the-service)
  - [Exposing the Service](#exposing-the-service)
  - [What's next?](#whats-next)

<!-- END MUNGE: GENERATED_TOC -->

# The Kubernetes model for connecting containers

Now that you have a continuously running, replicated application you can expose it on a network. Before discussing the Kubernetes approach to networking, it is worthwhile to contrast it with the "normal" way networking works with Docker.

By default, Docker uses host-private networking, so containers can talk to other containers only if they are on the same machine. In order for Docker containers to communicate across nodes, they must be allocated ports on the machine's own IP address, which are then forwarded or proxied to the containers. This obviously means that containers must either coordinate which ports they use very carefully or else be allocated ports dynamically.

Coordinating ports across multiple developers is very difficult to do at scale and exposes users to cluster-level issues outside of their control. Kubernetes assumes that pods can communicate with other pods, regardless of which host they land on. We give every pod its own cluster-private-IP address so you do not need to explicitly create links between pods or mapping container ports to host ports. This means that containers within a Pod can all reach each other’s ports on localhost, and all pods in a cluster can see each other without NAT. The rest of this document will elaborate on how you can run reliable services on such a networking model.

This guide uses a simple nginx server to demonstrate proof of concept. The same principles are embodied in a more complete [Jenkins CI application](http://blog.kubernetes.io/2015/07/strong-simple-ssl-for-kubernetes.html).

## Exposing pods to the cluster

We did this in a previous example, but lets do it once again and focus on the networking perspective. Create an nginx pod, and note that it has a container port specification:

```yaml
$ cat nginxrc.yaml
apiVersion: v1
kind: ReplicationController
metadata:
  name: my-nginx
spec:
  replicas: 2
  template:
    metadata:
      labels:
        app: nginx
    spec:
      containers:
      - name: nginx
        image: nginx
        ports:
        - containerPort: 80
```

This makes it accessible from any node in your cluster. Check the nodes the pod is running on:

```console
$ kubectl create -f ./nginxrc.yaml
$ kubectl get pods -l app=nginx -o wide
my-nginx-6isf4   1/1       Running   0          2h        e2e-test-beeps-minion-93ly
my-nginx-t26zt   1/1       Running   0          2h        e2e-test-beeps-minion-93ly
```

Check your pods ips:

```console
$ kubectl get pods -l app=nginx -o json | grep podIP
                "podIP": "10.245.0.15",
                "podIP": "10.245.0.14",
```

You should be able to ssh into any node in your cluster and curl both ips. Note that the containers are *not* using port 80 on the node, nor are there any special NAT rules to route traffic to the pod. This means you can run multiple nginx pods on the same node all using the same containerPort and access them from any other pod or node in your cluster using ip. Like Docker, ports can still be published to the host node's interface(s), but the need for this is radically diminished because of the networking model.

You can read more about [how we achieve this](../admin/networking.md#how-to-achieve-this) if you’re curious.

## Creating a Service

So we have pods running nginx in a flat, cluster wide, address space. In theory, you could talk to these pods directly, but what happens when a node dies? The pods die with it, and the replication controller will create new ones, with different ips. This is the problem a Service solves.

A Kubernetes Service is an abstraction which defines a logical set of Pods running somewhere in your cluster, that all provide the same functionality. When created, each Service is assigned a unique IP address (also called clusterIP). This address is tied to the lifespan of the Service, and will not change while the Service is alive. Pods can be configured to talk to the Service, and know that communication to the Service will be automatically load-balanced out to some pod that is a member of the Service.

You can create a Service for your 2 nginx replicas with the following yaml:

```yaml
$ cat nginxsvc.yaml
apiVersion: v1
kind: Service
metadata:
  name: nginxsvc
  labels:
    app: nginx
spec:
  ports:
  - port: 80
    protocol: TCP
  selector:
    app: nginx
```

This specification will create a Service which targets TCP port 80 on any Pod with the `app=nginx` label, and expose it on an abstracted Service port (`targetPort`: is the port the container accepts traffic on, `port`: is the abstracted Service port, which can be any port other pods use to access the Service). View [service API object](https://htmlpreview.github.io/?https://github.com/GoogleCloudPlatform/kubernetes/HEAD/docs/api-reference/definitions.html#_v1_service) to see the list of supported fields in service definition.
Check your Service:

```console
$ kubectl get svc
NAME         LABELS        SELECTOR    IP(S)          PORT(S)
nginxsvc     app=nginx     app=nginx   10.0.116.146   80/TCP
```

As mentioned previously, a Service is backed by a group of pods. These pods are exposed through `endpoints`. The Service's selector will be evaluated continuously and the results will be POSTed to an Endpoints object also named `nginxsvc`. When a pod dies, it is automatically removed from the endpoints, and new pods matching the Service’s selector will automatically get added to the endpoints. Check the endpoints, and note that the ips are the same as the pods created in the first step:

```console
$ kubectl describe svc nginxsvc
Name:			nginxsvc
Namespace:		default
Labels:			app=nginx
Selector:		app=nginx
Type:			ClusterIP
IP:			10.0.116.146
Port:			<unnamed>	80/TCP
Endpoints:		10.245.0.14:80,10.245.0.15:80
Session Affinity:	None
No events.

$ kubectl get ep
NAME         ENDPOINTS
nginxsvc     10.245.0.14:80,10.245.0.15:80
```

You should now be able to curl the nginx Service on `10.0.116.146:80` from any node in your cluster. Note that the Service ip is completely virtual, it never hits the wire, if you’re curious about how this works you can read more about the [service proxy](services.md#virtual-ips-and-service-proxies).

## Accessing the Service

Kubernetes supports 2 primary modes of finding a Service - environment variables and DNS. The former works out of the box while the latter requires the [kube-dns cluster addon](http://releases.k8s.io/HEAD/cluster/addons/dns/README.md).

### Environment Variables

When a Pod is run on a Node, the kubelet adds a set of environment variables for each active Service. This introduces an ordering problem. To see why, inspect the environment of your running nginx pods:

```console
$ kubectl exec my-nginx-6isf4 -- printenv | grep SERVICE
KUBERNETES_SERVICE_HOST=10.0.0.1
KUBERNETES_SERVICE_PORT=443
```

Note there’s no mention of your Service. This is because you created the replicas before the Service. Another disadvantage of doing this is that the scheduler might put both pods on the same machine, which will take your entire Service down if it dies. We can do this the right way by killing the 2 pods and waiting for the replication controller to recreate them. This time around the Service exists *before* the replicas. This will given you scheduler level Service spreading of your pods (provided all your nodes have equal capacity), as well as the right environment variables:

```console
$ kubectl scale rc my-nginx --replicas=0; kubectl scale rc my-nginx --replicas=2;
$ kubectl get pods -l app=nginx -o wide
NAME             READY   STATUS     RESTARTS   AGE   NODE
my-nginx-5j8ok   1/1     Running   	0         2m    node1
my-nginx-90vaf   1/1     Running   0          2m    node2

$ kubectl exec my-nginx-5j8ok -- printenv | grep SERVICE
KUBERNETES_SERVICE_PORT=443
NGINXSVC_SERVICE_HOST=10.0.116.146
KUBERNETES_SERVICE_HOST=10.0.0.1
NGINXSVC_SERVICE_PORT=80
```

### DNS

Kubernetes offers a DNS cluster addon Service that uses skydns to automatically assign dns names to other Services. You can check if it’s running on your cluster:

```console
$ kubectl get services kube-dns --namespace=kube-system
NAME       LABELS       SELECTOR             IP(S)       PORT(S)
kube-dns   <none>       k8s-app=kube-dns     10.0.0.10   53/UDP
                                                         53/TCP
```

If it isn’t running, you can [enable it](http://releases.k8s.io/HEAD/cluster/addons/dns/README.md#how-do-i-configure-it). The rest of this section will assume you have a Service with a long lived ip (nginxsvc), and a dns server that has assigned a name to that ip (the kube-dns cluster addon), so you can talk to the Service from any pod in your cluster using standard methods (e.g. gethostbyname). Let’s create another pod to test this:

```yaml
$ cat curlpod.yaml
apiVersion: v1
kind: Pod
metadata:
  name: curlpod
spec:
  containers:
  - image: radial/busyboxplus:curl
    command:
      - sleep
      - "3600"
    imagePullPolicy: IfNotPresent
    name: curlcontainer
  restartPolicy: Always
```

And perform a lookup of the nginx Service

```console
$ kubectl create -f ./curlpod.yaml
default/curlpod
$ kubectl get pods curlpod
NAME      READY     STATUS    RESTARTS   AGE
curlpod   1/1       Running   0          18s

$ kubectl exec curlpod -- nslookup nginxsvc
Server:    10.0.0.10
Address 1: 10.0.0.10
Name:      nginxsvc
Address 1: 10.0.116.146
```

## Securing the Service

Till now we have only accessed the nginx server from within the cluster. Before exposing the Service to the internet, you want to make sure the communication channel is secure. For this, you will need:
* Self signed certificates for https (unless you already have an identitiy certificate)
* An nginx server configured to use the cretificates
* A [secret](secrets.md) that makes the certificates accessible to pods

You can acquire all these from the [nginx https example](../../examples/https-nginx/README.md), in short:

```console
$ make keys secret KEY=/tmp/nginx.key CERT=/tmp/nginx.crt SECRET=/tmp/secret.json
$ kubectl create -f /tmp/secret.json
secrets/nginxsecret
$ kubectl get secrets
NAME                  TYPE                                  DATA
default-token-il9rc   kubernetes.io/service-account-token   1
nginxsecret           Opaque                                2
```

Now modify your nginx replicas to start a https server using the certificate in the secret, and the Service, to expose both ports (80 and 443):

```yaml
$ cat nginx-app.yaml
apiVersion: v1
kind: Service
metadata:
  name: nginxsvc
  labels:
    app: nginx
spec:
  type: NodePort
  ports:
  - port: 8080
    targetPort: 80
    protocol: TCP
    name: http
  - port: 443
    protocol: TCP
    name: https
  selector:
    app: nginx
---
apiVersion: v1
kind: ReplicationController
metadata:
  name: my-nginx
spec:
  replicas: 1
  template:
    metadata:
      labels:
        app: nginx
    spec:
      volumes:
      - name: secret-volume
        secret:
          secretName: nginxsecret
      containers:
      - name: nginxhttps
        image: bprashanth/nginxhttps:1.0
        ports:
        - containerPort: 443
        - containerPort: 80
        volumeMounts:
        - mountPath: /etc/nginx/ssl
          name: secret-volume
```

Noteworthy points about the nginx-app manifest:
- It contains both rc and service specification in the same file
- The [nginx server](../../examples/https-nginx/default.conf) serves http traffic on port 80 and https traffic on 443, and nginx Service exposes both ports.
- Each container has access to the keys through a volume mounted at /etc/nginx/ssl. This is setup *before* the nginx server is started.

```console
$ kubectl delete rc,svc -l app=nginx; kubectl create -f ./nginx-app.yaml
replicationcontrollers/my-nginx
services/nginxsvc
services/nginxsvc
replicationcontrollers/my-nginx
```

At this point you can reach the nginx server from any node.

```console
$ kubectl get pods -o json | grep -i podip
    "podIP": "10.1.0.80",
node $ curl -k https://10.1.0.80
...
<h1>Welcome to nginx!</h1>
```

Note how we supplied the -k parameter to curl in the last step, this is because we don't know anything about the pods running nginx at certificate generation time,
so we have to tell curl to ignore the CName mismatch. By creating a Service we linked the CName used in the certificate with the actual DNS name used by pods during Service lookup.
Lets test this from a pod (the same secret is being reused for simplicity, the pod only needs nginx.crt to access the Service):

```console
$ cat curlpod.yaml
vapiVersion: v1
kind: ReplicationController
metadata:
  name: curlrc
spec:
  replicas: 1
  template:
    metadata:
      labels:
        app: curlpod
    spec:
      volumes:
      - name: secret-volume
        secret:
          secretName: nginxsecret
      containers:
      - name: curlpod
        command:
        - sh
        - -c
        - while true; do sleep 1; done
        image: radial/busyboxplus:curl
        volumeMounts:
        - mountPath: /etc/nginx/ssl
          name: secret-volume

$ kubectl create -f ./curlpod.yaml
$ kubectl get pods
NAME             READY     STATUS    RESTARTS   AGE
curlpod          1/1       Running   0          2m
my-nginx-7006w   1/1       Running   0          24m

$ kubectl exec curlpod -- curl https://nginxsvc --cacert /etc/nginx/ssl/nginx.crt
...
<title>Welcome to nginx!</title>
...
```

## Exposing the Service

For some parts of your applications you may want to expose a Service onto an external IP address. Kubernetes supports two ways of doing this: NodePorts and LoadBalancers. The Service created in the last section already used `NodePort`, so your nginx https replica is ready to serve traffic on the internet if your node has a public ip.

```console
$ kubeclt get svc nginxsvc -o json | grep -i nodeport -C 5
            {
                "name": "http",
                "protocol": "TCP",
                "port": 80,
                "targetPort": 80,
                "nodePort": 32188
            },
            {
                "name": "https",
                "protocol": "TCP",
                "port": 443,
                "targetPort": 443,
                "nodePort": 30645
            }

$ kubectl get nodes -o json | grep ExternalIP
                    {
                        "type": "ExternalIP",
                        "address": "104.197.63.17"
                    }
--
                    },
                    {
                        "type": "ExternalIP",
                        "address": "104.154.89.170"
                    }
$ curl https://104.197.63.17:30645 -k
...
<h1>Welcome to nginx!</h1>
```
<<<<<<< HEAD

```shell
$ kubectl delete svc nginxsvc
$ kubectl create -f nginxsvc.yaml
services/nginxsvc
=======
>>>>>>> ee46e383

Lets now recreate the Service to use a cloud load balancer, just change the `Type` of Service in the nginx-app.yaml from `NodePort` to `LoadBalancer`:

```console
$ kubectl delete rc, svc -l app=nginx
$ kubectl create -f ./nginx-app.yaml
$ kubectl get svc -o json | grep -i ingress -A 5
                    "ingress": [
                        {
                            "ip": "104.197.68.43"
                        }
                    ]
                }
$ curl https://104.197.68.43 -k
...
<title>Welcome to nginx!</title>
```

## What's next?

[Learn about more Kubernetes features that will help you run containers reliably in production.](production-pods.md)


<!-- BEGIN MUNGE: GENERATED_ANALYTICS -->
[![Analytics](https://kubernetes-site.appspot.com/UA-36037335-10/GitHub/docs/user-guide/connecting-applications.md?pixel)]()
<!-- END MUNGE: GENERATED_ANALYTICS --><|MERGE_RESOLUTION|>--- conflicted
+++ resolved
@@ -406,14 +406,6 @@
 ...
 <h1>Welcome to nginx!</h1>
 ```
-<<<<<<< HEAD
-
-```shell
-$ kubectl delete svc nginxsvc
-$ kubectl create -f nginxsvc.yaml
-services/nginxsvc
-=======
->>>>>>> ee46e383
 
 Lets now recreate the Service to use a cloud load balancer, just change the `Type` of Service in the nginx-app.yaml from `NodePort` to `LoadBalancer`:
 
