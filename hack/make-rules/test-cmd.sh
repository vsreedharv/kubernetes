#!/usr/bin/env bash

# Copyright 2014 The Kubernetes Authors.
#
# Licensed under the Apache License, Version 2.0 (the "License");
# you may not use this file except in compliance with the License.
# You may obtain a copy of the License at
#
#     http://www.apache.org/licenses/LICENSE-2.0
#
# Unless required by applicable law or agreed to in writing, software
# distributed under the License is distributed on an "AS IS" BASIS,
# WITHOUT WARRANTIES OR CONDITIONS OF ANY KIND, either express or implied.
# See the License for the specific language governing permissions and
# limitations under the License.

# This command checks that the built commands can function together for
# simple scenarios.  It does not require Docker.

set -o errexit
set -o nounset
set -o pipefail

KUBE_ROOT=$(dirname "${BASH_SOURCE[0]}")/../..
source "${KUBE_ROOT}/hack/lib/init.sh"
source "${KUBE_ROOT}/hack/lib/test.sh"
source "${KUBE_ROOT}/test/cmd/legacy-script.sh"

# Runs kube-apiserver
#
# Exports:
#   APISERVER_PID
function run_kube_apiserver() {
  kube::log::status "Building kube-apiserver"
  make -C "${KUBE_ROOT}" WHAT="cmd/kube-apiserver"

  # Start kube-apiserver
  kube::log::status "Starting kube-apiserver"

  # Admission Controllers to invoke prior to persisting objects in cluster
  ENABLE_ADMISSION_PLUGINS="LimitRanger,ResourceQuota"
  DISABLE_ADMISSION_PLUGINS="ServiceAccount,PersistentVolumeLabel,DefaultStorageClass,DefaultTolerationSeconds,MutatingAdmissionWebhook,ValidatingAdmissionWebhook"

  # Include RBAC (to exercise bootstrapping), and AlwaysAllow to allow all actions
  AUTHORIZATION_MODE="RBAC,AlwaysAllow"

  # Enable features
  ENABLE_FEATURE_GATES="ServerSideApply=true"

  "${KUBE_OUTPUT_HOSTBIN}/kube-apiserver" \
    --insecure-bind-address="127.0.0.1" \
    --bind-address="127.0.0.1" \
    --insecure-port="${API_PORT}" \
    --authorization-mode="${AUTHORIZATION_MODE}" \
    --secure-port="${SECURE_API_PORT}" \
    --feature-gates="${ENABLE_FEATURE_GATES}" \
    --enable-admission-plugins="${ENABLE_ADMISSION_PLUGINS}" \
    --disable-admission-plugins="${DISABLE_ADMISSION_PLUGINS}" \
    --etcd-servers="http://${ETCD_HOST}:${ETCD_PORT}" \
    --runtime-config=api/v1 \
    --storage-media-type="${KUBE_TEST_API_STORAGE_TYPE-}" \
    --cert-dir="${TMPDIR:-/tmp/}" \
    --service-cluster-ip-range="10.0.0.0/24" \
    --token-auth-file=hack/testdata/auth-tokens.csv 1>&2 &
  export APISERVER_PID=$!

  kube::util::wait_for_url "http://127.0.0.1:${API_PORT}/healthz" "apiserver"
}

# Runs run_kube_controller_manager
# 
# Exports:
#   CTLRMGR_PID
function run_kube_controller_manager() {
  kube::log::status "Building kube-controller-manager"
  make -C "${KUBE_ROOT}" WHAT="cmd/kube-controller-manager"

  # Start controller manager
  kube::log::status "Starting controller-manager"
  "${KUBE_OUTPUT_HOSTBIN}/kube-controller-manager" \
    --port="${CTLRMGR_PORT}" \
    --kube-api-content-type="${KUBE_TEST_API_TYPE-}" \
    --master="127.0.0.1:${API_PORT}" 1>&2 &
  export CTLRMGR_PID=$!

  kube::util::wait_for_url "http://127.0.0.1:${CTLRMGR_PORT}/healthz" "controller-manager"
}

# Creates a node object with name 127.0.0.1. This is required because we do not
# run kubelet.
# 
# Exports:
#   SUPPORTED_RESOURCES(Array of all resources supported by the apiserver).
function create_node() {
  kubectl create -f - -s "http://127.0.0.1:${API_PORT}" << __EOF__
{
  "kind": "Node",
  "apiVersion": "v1",
  "metadata": {
    "name": "127.0.0.1"
  },
  "status": {
    "capacity": {
      "memory": "1Gi"
    }
  }
}
__EOF__
}

# Run it if:
# 1) $WHAT is empty
# 2) $WHAT is not empty and kubeadm is part of $WHAT
WHAT=${WHAT:-}
if [[ ${WHAT} == "" || ${WHAT} =~ .*kubeadm.* ]] ; then
  kube::log::status "Running kubeadm tests"  
  run_kubeadm_tests
  # if we ONLY want to run kubeadm, then exit here.
  if [[ ${WHAT} == "kubeadm" ]]; then
    kube::log::status "TESTS PASSED"
    exit 0
  fi
fi

kube::log::status "Running kubectl tests for kube-apiserver"

setup
run_kube_apiserver
run_kube_controller_manager
create_node
<<<<<<< HEAD
SUPPORTED_RESOURCES=("*")


if [ -z "${ITERATION:-}" ]; then
  ITERATIONS=1
fi

for i in $(seq 1 $ITERATION); do
  echo "Test Iteration $i"
  # WARNING: Do not wrap this call in a subshell to capture output, e.g. output=$(runTests)
  # Doing so will suppress errexit behavior inside runTests
  runTests
done
=======
export SUPPORTED_RESOURCES=("*")
# WARNING: Do not wrap this call in a subshell to capture output, e.g. output=$(runTests)
# Doing so will suppress errexit behavior inside runTests
runTests
>>>>>>> f1693efe

kube::log::status "TESTS PASSED"<|MERGE_RESOLUTION|>--- conflicted
+++ resolved
@@ -128,9 +128,9 @@
 run_kube_apiserver
 run_kube_controller_manager
 create_node
-<<<<<<< HEAD
-SUPPORTED_RESOURCES=("*")
 
+
+export SUPPORTED_RESOURCES=("*")
 
 if [ -z "${ITERATION:-}" ]; then
   ITERATIONS=1
@@ -142,11 +142,5 @@
   # Doing so will suppress errexit behavior inside runTests
   runTests
 done
-=======
-export SUPPORTED_RESOURCES=("*")
-# WARNING: Do not wrap this call in a subshell to capture output, e.g. output=$(runTests)
-# Doing so will suppress errexit behavior inside runTests
-runTests
->>>>>>> f1693efe
 
 kube::log::status "TESTS PASSED"