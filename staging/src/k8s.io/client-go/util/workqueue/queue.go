/*
Copyright 2015 The Kubernetes Authors.

Licensed under the Apache License, Version 2.0 (the "License");
you may not use this file except in compliance with the License.
You may obtain a copy of the License at

    http://www.apache.org/licenses/LICENSE-2.0

Unless required by applicable law or agreed to in writing, software
distributed under the License is distributed on an "AS IS" BASIS,
WITHOUT WARRANTIES OR CONDITIONS OF ANY KIND, either express or implied.
See the License for the specific language governing permissions and
limitations under the License.
*/

package workqueue

import (
	"sync"
	"time"

	"k8s.io/apimachinery/pkg/util/sets"
	"k8s.io/utils/clock"
)

// Deprecated: Interface is deprecated, use TypedInterface instead.
type Interface TypedInterface[any]

type TypedInterface[T comparable] interface {
	Add(item T)
	Len() int
	Get() (item T, shutdown bool)
	Done(item T)
	ShutDown()
	ShutDownWithDrain()
	ShuttingDown() bool
}

// Queue is the underlying storage for items. The functions below are always
// called from the same goroutine.
type Queue[T comparable] interface {
	// Touch can be hooked when an existing item is added again. This may be
	// useful if the implementation allows priority change for the given item.
	Touch(item T)
	// Push adds a new item.
	Push(item T)
	// Len tells the total number of items.
	Len() int
	// Pop retrieves an item.
	Pop() (item T)
}

// DefaultQueue is a slice based FIFO queue.
func DefaultQueue[T comparable]() Queue[T] {
	return new(queue[T])
}

// queue is a slice which implements Queue.
type queue[T comparable] []T

func (q *queue[T]) Touch(item T) {}

func (q *queue[T]) Push(item T) {
	*q = append(*q, item)
}

func (q *queue[T]) Len() int {
	return len(*q)
}

func (q *queue[T]) Pop() (item T) {
	item = (*q)[0]

	// The underlying array still exists and reference this object, so the object will not be garbage collected.
	(*q)[0] = *new(T)
	*q = (*q)[1:]

	return item
}

// QueueConfig specifies optional configurations to customize an Interface.
// Deprecated: use TypedQueueConfig instead.
type QueueConfig = TypedQueueConfig[any]

type TypedQueueConfig[T comparable] struct {
	// Name for the queue. If unnamed, the metrics will not be registered.
	Name string

	// MetricsProvider optionally allows specifying a metrics provider to use for the queue
	// instead of the global provider.
	MetricsProvider MetricsProvider

	// Clock ability to inject real or fake clock for testing purposes.
	Clock clock.WithTicker

	// Queue provides the underlying queue to use. It is optional and defaults to slice based FIFO queue.
	Queue Queue[T]
}

// New constructs a new work queue (see the package comment).
//
// Deprecated: use NewTyped instead.
func New() *Type {
	return NewWithConfig(QueueConfig{
		Name: "",
	})
}

// NewTyped constructs a new work queue (see the package comment).
func NewTyped[T comparable]() *Typed[T] {
	return NewTypedWithConfig(TypedQueueConfig[T]{
		Name: "",
	})
}

// NewWithConfig constructs a new workqueue with ability to
// customize different properties.
//
// Deprecated: use NewTypedWithConfig instead.
func NewWithConfig(config QueueConfig) *Type {
	return NewTypedWithConfig(config)
}

// NewTypedWithConfig constructs a new workqueue with ability to
// customize different properties.
func NewTypedWithConfig[T comparable](config TypedQueueConfig[T]) *Typed[T] {
	return newQueueWithConfig(config, defaultUnfinishedWorkUpdatePeriod)
}

// NewNamed creates a new named queue.
// Deprecated: Use NewWithConfig instead.
func NewNamed(name string) *Type {
	return NewWithConfig(QueueConfig{
		Name: name,
	})
}

// newQueueWithConfig constructs a new named workqueue
// with the ability to customize different properties for testing purposes
func newQueueWithConfig[T comparable](config TypedQueueConfig[T], updatePeriod time.Duration) *Typed[T] {
	metricsProvider := globalMetricsProvider
	if config.MetricsProvider != nil {
		metricsProvider = config.MetricsProvider
	}

	if config.Clock == nil {
		config.Clock = clock.RealClock{}
	}

	if config.Queue == nil {
		config.Queue = DefaultQueue[T]()
	}

	return newQueue(
		config.Clock,
		config.Queue,
		newQueueMetrics[T](metricsProvider, config.Name, config.Clock),
		updatePeriod,
	)
}

func newQueue[T comparable](c clock.WithTicker, queue Queue[T], metrics queueMetrics[T], updatePeriod time.Duration) *Typed[T] {
	t := &Typed[T]{
		clock:                      c,
		queue:                      queue,
		dirty:                      sets.Set[T]{},
		processing:                 sets.Set[T]{},
		cond:                       sync.NewCond(&sync.Mutex{}),
		metrics:                    metrics,
		unfinishedWorkUpdatePeriod: updatePeriod,
	}

	// Don't start the goroutine for a type of noMetrics so we don't consume
	// resources unnecessarily
	if _, ok := metrics.(noMetrics[T]); !ok {
		go t.updateUnfinishedWorkLoop()
	}

	return t
}

const defaultUnfinishedWorkUpdatePeriod = 500 * time.Millisecond

// Type is a work queue (see the package comment).
// Deprecated: Use Typed instead.
type Type = Typed[any]

type Typed[T comparable] struct {
	// queue defines the order in which we will work on items. Every
	// element of queue should be in the dirty set and not in the
	// processing set.
	queue Queue[T]

	// dirty defines all of the items that need to be processed.
	dirty sets.Set[T]

	// Things that are currently being processed are in the processing set.
	// These things may be simultaneously in the dirty set. When we finish
	// processing something and remove it from this set, we'll check if
	// it's in the dirty set, and if so, add it to the queue.
	processing sets.Set[T]

	cond *sync.Cond

	shuttingDown bool
	drain        bool

	metrics queueMetrics[t]

	unfinishedWorkUpdatePeriod time.Duration
	clock                      clock.WithTicker
}

<<<<<<< HEAD
type t interface{}
=======
type empty struct{}
type set[t comparable] map[t]empty

func (s set[t]) has(item t) bool {
	_, exists := s[item]
	return exists
}

func (s set[t]) insert(item t) {
	s[item] = empty{}
}

func (s set[t]) delete(item t) {
	delete(s, item)
}

func (s set[t]) len() int {
	return len(s)
}
>>>>>>> 426aa3d6

// Add marks item as needing processing.
func (q *Typed[T]) Add(item T) {
	q.cond.L.Lock()
	defer q.cond.L.Unlock()
	if q.shuttingDown {
		return
	}
	if q.dirty.Has(item) {
		// the same item is added again before it is processed, call the Touch
		// function if the queue cares about it (for e.g, reset its priority)
		if !q.processing.Has(item) {
			q.queue.Touch(item)
		}
		return
	}

	q.metrics.add(item)

	q.dirty.Insert(item)
	if q.processing.Has(item) {
		return
	}

	q.queue.Push(item)
	q.cond.Signal()
}

// Len returns the current queue length, for informational purposes only. You
// shouldn't e.g. gate a call to Add() or Get() on Len() being a particular
// value, that can't be synchronized properly.
func (q *Typed[T]) Len() int {
	q.cond.L.Lock()
	defer q.cond.L.Unlock()
	return q.queue.Len()
}

// Get blocks until it can return an item to be processed. If shutdown = true,
// the caller should end their goroutine. You must call Done with item when you
// have finished processing it.
func (q *Typed[T]) Get() (item T, shutdown bool) {
	q.cond.L.Lock()
	defer q.cond.L.Unlock()
	for q.queue.Len() == 0 && !q.shuttingDown {
		q.cond.Wait()
	}
	if q.queue.Len() == 0 {
		// We must be shutting down.
		return *new(T), true
	}

	item = q.queue.Pop()

	q.metrics.get(item)

	q.processing.Insert(item)
	q.dirty.Delete(item)

	return item, false
}

// Done marks item as done processing, and if it has been marked as dirty again
// while it was being processed, it will be re-added to the queue for
// re-processing.
func (q *Typed[T]) Done(item T) {
	q.cond.L.Lock()
	defer q.cond.L.Unlock()

	q.metrics.done(item)

	q.processing.Delete(item)
	if q.dirty.Has(item) {
		q.queue.Push(item)
		q.cond.Signal()
	} else if q.processing.Len() == 0 {
		q.cond.Signal()
	}
}

// ShutDown will cause q to ignore all new items added to it and
// immediately instruct the worker goroutines to exit.
func (q *Typed[T]) ShutDown() {
	q.cond.L.Lock()
	defer q.cond.L.Unlock()

	q.drain = false
	q.shuttingDown = true
	q.cond.Broadcast()
}

// ShutDownWithDrain will cause q to ignore all new items added to it. As soon
// as the worker goroutines have "drained", i.e: finished processing and called
// Done on all existing items in the queue; they will be instructed to exit and
// ShutDownWithDrain will return. Hence: a strict requirement for using this is;
// your workers must ensure that Done is called on all items in the queue once
// the shut down has been initiated, if that is not the case: this will block
// indefinitely. It is, however, safe to call ShutDown after having called
// ShutDownWithDrain, as to force the queue shut down to terminate immediately
// without waiting for the drainage.
func (q *Typed[T]) ShutDownWithDrain() {
	q.cond.L.Lock()
	defer q.cond.L.Unlock()

	q.drain = true
	q.shuttingDown = true
	q.cond.Broadcast()

	for q.processing.Len() != 0 && q.drain {
		q.cond.Wait()
	}
}

func (q *Typed[T]) ShuttingDown() bool {
	q.cond.L.Lock()
	defer q.cond.L.Unlock()

	return q.shuttingDown
}

func (q *Typed[T]) updateUnfinishedWorkLoop() {
	t := q.clock.NewTicker(q.unfinishedWorkUpdatePeriod)
	defer t.Stop()
	for range t.C() {
		if !func() bool {
			q.cond.L.Lock()
			defer q.cond.L.Unlock()
			if !q.shuttingDown {
				q.metrics.updateUnfinishedWork()
				return true
			}
			return false

		}() {
			return
		}
	}
}<|MERGE_RESOLUTION|>--- conflicted
+++ resolved
@@ -212,29 +212,7 @@
 	clock                      clock.WithTicker
 }
 
-<<<<<<< HEAD
 type t interface{}
-=======
-type empty struct{}
-type set[t comparable] map[t]empty
-
-func (s set[t]) has(item t) bool {
-	_, exists := s[item]
-	return exists
-}
-
-func (s set[t]) insert(item t) {
-	s[item] = empty{}
-}
-
-func (s set[t]) delete(item t) {
-	delete(s, item)
-}
-
-func (s set[t]) len() int {
-	return len(s)
-}
->>>>>>> 426aa3d6
 
 // Add marks item as needing processing.
 func (q *Typed[T]) Add(item T) {
