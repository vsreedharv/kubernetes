--- conflicted
+++ resolved
@@ -929,14 +929,14 @@
 	}
 }
 
-<<<<<<< HEAD
 func differentTime(a, b *unversionedapi.Time) bool {
 	return (a == nil) != (b == nil) || (a != nil && b != nil && *a != *b)
 }
 
 func differentPeriod(a, b *int64) bool {
 	return (a == nil) != (b == nil) || (a != nil && b != nil && *a != *b)
-=======
+}
+
 func nodeInfo(si *mesos.SlaveInfo, ei *mesos.ExecutorInfo) NodeInfo {
 	var executorCPU, executorMem float64
 
@@ -972,5 +972,4 @@
 		}
 	}
 	return ni
->>>>>>> 84279831
 }