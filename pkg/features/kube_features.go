/*
Copyright 2017 The Kubernetes Authors.

Licensed under the Apache License, Version 2.0 (the "License");
you may not use this file except in compliance with the License.
You may obtain a copy of the License at

    http://www.apache.org/licenses/LICENSE-2.0

Unless required by applicable law or agreed to in writing, software
distributed under the License is distributed on an "AS IS" BASIS,
WITHOUT WARRANTIES OR CONDITIONS OF ANY KIND, either express or implied.
See the License for the specific language governing permissions and
limitations under the License.
*/

package features

import (
	"k8s.io/apimachinery/pkg/util/runtime"
	genericfeatures "k8s.io/apiserver/pkg/features"
	utilfeature "k8s.io/apiserver/pkg/util/feature"
	"k8s.io/component-base/featuregate"
)

const (
	// Every feature gate should add method here following this template:
	//
	// // owner: @username
	// // kep: https://kep.k8s.io/NNN
	// // alpha: v1.X
	// MyFeature featuregate.Feature = "MyFeature"
	//
	// Feature gates should be listed in alphabetical, case-sensitive
	// (upper before any lower case character) order. This reduces the risk
	// of code conflicts because changes are more likely to be scattered
	// across the file.

	// owner: @ttakahashi21 @mkimuram
	// kep: https://kep.k8s.io/3294
	// alpha: v1.26
	//
	// Enable usage of Provision of PVCs from snapshots in other namespaces
	CrossNamespaceVolumeDataSource featuregate.Feature = "CrossNamespaceVolumeDataSource"

	// owner: @bswartz
	// alpha: v1.18
	// beta: v1.24
	//
	// Enables usage of any object for volume data source in PVCs
	AnyVolumeDataSource featuregate.Feature = "AnyVolumeDataSource"

	// owner: @nabokihms
	// alpha: v1.26
	// beta: v1.27
	//
	// Enables API to get self subject attributes after authentication.
	APISelfSubjectReview featuregate.Feature = "APISelfSubjectReview"

	// owner: @tallclair
	// beta: v1.4
	AppArmor featuregate.Feature = "AppArmor"

	// owner: @danwinship
	// alpha: v1.27
	//
	// Enables dual-stack --node-ip in kubelet with external cloud providers
	CloudDualStackNodeIPs featuregate.Feature = "CloudDualStackNodeIPs"

	// owner: @ahmedtd
	// alpha: v1.26
	//
	// Enable ClusterTrustBundle objects and Kubelet integration.
	ClusterTrustBundle featuregate.Feature = "ClusterTrustBundle"

	// owner: @szuecs
	// alpha: v1.12
	//
	// Enable nodes to change CPUCFSQuotaPeriod
	CPUCFSQuotaPeriod featuregate.Feature = "CustomCPUCFSQuotaPeriod"

	// owner: @ConnorDoyle, @fromanirh (only for GA graduation)
	// alpha: v1.8
	// beta: v1.10
	// GA: v1.26
	//
	// Alternative container-level CPU affinity policies.
	CPUManager featuregate.Feature = "CPUManager"

	// owner: @fromanirh
	// alpha: v1.23
	// beta: see below.
	//
	// Allow fine-tuning of cpumanager policies, experimental, alpha-quality options
	// Per https://groups.google.com/g/kubernetes-sig-architecture/c/Nxsc7pfe5rw/m/vF2djJh0BAAJ
	// We want to avoid a proliferation of feature gates. This feature gate:
	// - will guard *a group* of cpumanager options whose quality level is alpha.
	// - will never graduate to beta or stable.
	// See https://groups.google.com/g/kubernetes-sig-architecture/c/Nxsc7pfe5rw/m/vF2djJh0BAAJ
	// for details about the removal of this feature gate.
	CPUManagerPolicyAlphaOptions featuregate.Feature = "CPUManagerPolicyAlphaOptions"

	// owner: @fromanirh
	// beta: v1.23
	// beta: see below.
	//
	// Allow fine-tuning of cpumanager policies, experimental, beta-quality options
	// Per https://groups.google.com/g/kubernetes-sig-architecture/c/Nxsc7pfe5rw/m/vF2djJh0BAAJ
	// We want to avoid a proliferation of feature gates. This feature gate:
	// - will guard *a group* of cpumanager options whose quality level is beta.
	// - is thus *introduced* as beta
	// - will never graduate to stable.
	// See https://groups.google.com/g/kubernetes-sig-architecture/c/Nxsc7pfe5rw/m/vF2djJh0BAAJ
	// for details about the removal of this feature gate.
	CPUManagerPolicyBetaOptions featuregate.Feature = "CPUManagerPolicyBetaOptions"

	// owner: @fromanirh
	// alpha: v1.22
	// beta: v1.23
	//
	// Allow the usage of options to fine-tune the cpumanager policies.
	CPUManagerPolicyOptions featuregate.Feature = "CPUManagerPolicyOptions"

	// owner: @andyzhangx
	// alpha: v1.15
	// beta: v1.21
	// GA: v1.26
	//
	// Enables the Azure File in-tree driver to Azure File Driver migration feature.
	CSIMigrationAzureFile featuregate.Feature = "CSIMigrationAzureFile"

	// owner: @davidz627
	// alpha: v1.14
	// beta: v1.17
	// GA: 1.25
	//
	// Enables the GCE PD in-tree driver to GCE CSI Driver migration feature.
	CSIMigrationGCE featuregate.Feature = "CSIMigrationGCE"

	// owner: @trierra
	// alpha: v1.23
	//
	// Enables the Portworx in-tree driver to Portworx migration feature.
	CSIMigrationPortworx featuregate.Feature = "CSIMigrationPortworx"

	// owner: @humblec
	// alpha: v1.23
	//
	// Enables the RBD in-tree driver to RBD CSI Driver  migration feature.
	CSIMigrationRBD featuregate.Feature = "CSIMigrationRBD"

	// owner: @divyenpatel
	// beta: v1.19 (requires: vSphere vCenter/ESXi Version: 7.0u2, HW Version: VM version 15)
	// GA: 1.26
	// Enables the vSphere in-tree driver to vSphere CSI Driver migration feature.
	CSIMigrationvSphere featuregate.Feature = "CSIMigrationvSphere"

	// owner: @humblec, @zhucan
	// kep: https://kep.k8s.io/3171
	// alpha: v1.25
	// beta: v1.27
	//
	// Enables SecretRef field in CSI NodeExpandVolume request.
	CSINodeExpandSecret featuregate.Feature = "CSINodeExpandSecret"

	// owner: @pohly
	// alpha: v1.19
	// beta: v1.21
	// GA: v1.24
	//
	// Enables tracking of available storage capacity that CSI drivers provide.
	CSIStorageCapacity featuregate.Feature = "CSIStorageCapacity"

	// owner: @fengzixu
	// alpha: v1.21
	//
	// Enables kubelet to detect CSI volume condition and send the event of the abnormal volume to the corresponding pod that is using it.
	CSIVolumeHealth featuregate.Feature = "CSIVolumeHealth"

	// owner: @nckturner
	// kep:  http://kep.k8s.io/2699
	// alpha: v1.27
	// Enable webhooks in cloud controller manager
	CloudControllerManagerWebhook featuregate.Feature = "CloudControllerManagerWebhook"

	// owner: @adrianreber
	// kep: https://kep.k8s.io/2008
	// alpha: v1.25
	//
	// Enables container Checkpoint support in the kubelet
	ContainerCheckpoint featuregate.Feature = "ContainerCheckpoint"

	// owner: @bhcleek @wzshiming
	// GA: v1.25
	//
	// Normalize HttpGet URL and Header passing for lifecycle handlers with probers.
	ConsistentHTTPGetHandlers featuregate.Feature = "ConsistentHTTPGetHandlers"

	// owner: @deejross, @soltysh
	// kep: https://kep.k8s.io/3140
	// alpha: v1.24
	// beta: v1.25
	// GA: 1.27
	//
	// Enables support for time zones in CronJobs.
	CronJobTimeZone featuregate.Feature = "CronJobTimeZone"

	// owner: @gnufied, @verult, @bertinatto
	// alpha: v1.22
	// beta: v1.23
	// GA: v1.26
	// If supported by the CSI driver, delegates the role of applying FSGroup to
	// the driver by passing FSGroup through the NodeStageVolume and
	// NodePublishVolume calls.
	DelegateFSGroupToCSIDriver featuregate.Feature = "DelegateFSGroupToCSIDriver"

	// owner: @jiayingz, @swatisehgal (for GA graduation)
	// alpha: v1.8
	// beta: v1.10
	// GA: v1.26
	//
	// Enables support for Device Plugins
	DevicePlugins featuregate.Feature = "DevicePlugins"

	// owner: @andrewsykim
	// alpha: v1.22
	//
	// Disable any functionality in kube-apiserver, kube-controller-manager and kubelet related to the `--cloud-provider` component flag.
	DisableCloudProviders featuregate.Feature = "DisableCloudProviders"

	// owner: @andrewsykim
	// alpha: v1.23
	//
	// Disable in-tree functionality in kubelet to authenticate to cloud provider container registries for image pull credentials.
	DisableKubeletCloudCredentialProviders featuregate.Feature = "DisableKubeletCloudCredentialProviders"

	// owner: @derekwaynecarr
	// alpha: v1.20
	// beta: v1.21 (off by default until 1.22)
	// ga: v1.27
	//
	// Enables usage of hugepages-<size> in downward API.
	DownwardAPIHugePages featuregate.Feature = "DownwardAPIHugePages"

	// owner: @pohly
	// kep: http://kep.k8s.io/3063
	// alpha: v1.26
	//
	// Enables support for resources with custom parameters and a lifecycle
	// that is independent of a Pod.
	DynamicResourceAllocation featuregate.Feature = "DynamicResourceAllocation"

	// owner: @andrewsykim
	// kep: https://kep.k8s.io/1672
	// alpha: v1.20
	// beta: v1.22
	// GA: v1.26
	//
	// Enable Terminating condition in Endpoint Slices.
	EndpointSliceTerminatingCondition featuregate.Feature = "EndpointSliceTerminatingCondition"

	// owner: @harche
	// kep: http://kep.k8s.io/3386
	// alpha: v1.25
	// beta: v1.27
	//
	// Allows using event-driven PLEG (pod lifecycle event generator) through kubelet
	// which avoids frequent relisting of containers which helps optimize performance.
	EventedPLEG featuregate.Feature = "EventedPLEG"

	// owner: @andrewsykim @SergeyKanzhelev
	// GA: v1.20
	//
	// Ensure kubelet respects exec probe timeouts. Feature gate exists in-case existing workloads
	// may depend on old behavior where exec probe timeouts were ignored.
	// Lock to default and remove after v1.22 based on user feedback that should be reflected in KEP #1972 update
	ExecProbeTimeout featuregate.Feature = "ExecProbeTimeout"

	// owner: @gjkim42
	// kep: https://kep.k8s.io/2595
	// alpha: v1.22
	// beta: v1.26
	//
	// Enables apiserver and kubelet to allow up to 32 DNSSearchPaths and up to 2048 DNSSearchListChars.
	ExpandedDNSConfig featuregate.Feature = "ExpandedDNSConfig"

	// owner: @pweil-
	// alpha: v1.5
	// deprecated: v1.28
	//
	// This flag used to be needed for dockershim CRI and currently does nothing.
	ExperimentalHostUserNamespaceDefaultingGate featuregate.Feature = "ExperimentalHostUserNamespaceDefaulting"

	// owner: @yuzhiquan, @bowei, @PxyUp, @SergeyKanzhelev
	// kep: https://kep.k8s.io/2727
	// alpha: v1.23
	// beta: v1.24
	// stable: v1.27
	//
	// Enables GRPC probe method for {Liveness,Readiness,Startup}Probe.
	GRPCContainerProbe featuregate.Feature = "GRPCContainerProbe"

	// owner: @bobbypage
	// alpha: v1.20
	// beta:  v1.21
	// Adds support for kubelet to detect node shutdown and gracefully terminate pods prior to the node being shutdown.
	GracefulNodeShutdown featuregate.Feature = "GracefulNodeShutdown"

	// owner: @wzshiming
	// alpha: v1.23
	// beta:  v1.24
	// Make the kubelet use shutdown configuration based on pod priority values for graceful shutdown.
	GracefulNodeShutdownBasedOnPodPriority featuregate.Feature = "GracefulNodeShutdownBasedOnPodPriority"

	// owner: @arjunrn @mwielgus @josephburnett @sanposhiho
	// kep: https://kep.k8s.io/1610
	// alpha: v1.20
	// beta:  v1.27
	//
	// Add support for the HPA to scale based on metrics from individual containers
	// in target pods
	HPAContainerMetrics featuregate.Feature = "HPAContainerMetrics"

	// owner: @dxist
	// alpha: v1.16
	//
	// Enables support of HPA scaling to zero pods when an object or custom metric is configured.
	HPAScaleToZero featuregate.Feature = "HPAScaleToZero"

	// owner: @deepakkinni @xing-yang
	// kep: https://kep.k8s.io/2680
	// alpha: v1.23
	//
	// Honor Persistent Volume Reclaim Policy when it is "Delete" irrespective of PV-PVC
	// deletion ordering.
	HonorPVReclaimPolicy featuregate.Feature = "HonorPVReclaimPolicy"

	// owner: @leakingtapan
	// alpha: v1.21
	//
	// Disables the AWS EBS in-tree driver.
	InTreePluginAWSUnregister featuregate.Feature = "InTreePluginAWSUnregister"

	// owner: @andyzhangx
	// alpha: v1.21
	//
	// Disables the Azure Disk in-tree driver.
	InTreePluginAzureDiskUnregister featuregate.Feature = "InTreePluginAzureDiskUnregister"

	// owner: @andyzhangx
	// alpha: v1.21
	//
	// Disables the Azure File in-tree driver.
	InTreePluginAzureFileUnregister featuregate.Feature = "InTreePluginAzureFileUnregister"

	// owner: @Jiawei0227
	// alpha: v1.21
	//
	// Disables the GCE PD in-tree driver.
	InTreePluginGCEUnregister featuregate.Feature = "InTreePluginGCEUnregister"

	// owner: @adisky
	// alpha: v1.21
	//
	// Disables the OpenStack Cinder in-tree driver.
	InTreePluginOpenStackUnregister featuregate.Feature = "InTreePluginOpenStackUnregister"

	// owner: @trierra
	// alpha: v1.23
	//
	// Disables the Portworx in-tree driver.
	InTreePluginPortworxUnregister featuregate.Feature = "InTreePluginPortworxUnregister"

	// owner: @humblec
	// alpha: v1.23
	//
	// Disables the RBD in-tree driver.
	InTreePluginRBDUnregister featuregate.Feature = "InTreePluginRBDUnregister"

	// owner: @divyenpatel
	// alpha: v1.21
	//
	// Disables the vSphere in-tree driver.
	InTreePluginvSphereUnregister featuregate.Feature = "InTreePluginvSphereUnregister"

	// owner: @danwinship
	// kep: https://kep.k8s.io/3178
	// alpha: v1.25
	// beta: v1.27
	//
	// Causes kubelet to no longer create legacy IPTables rules
	IPTablesOwnershipCleanup featuregate.Feature = "IPTablesOwnershipCleanup"

	// owner: @mimowo
	// kep: https://kep.k8s.io/3329
	// alpha: v1.25
	// beta: v1.26
	//
	// Allow users to specify handling of pod failures based on container exit codes
	// and pod conditions.
	JobPodFailurePolicy featuregate.Feature = "JobPodFailurePolicy"

	// owner: @ahg
	// beta: v1.23
	// stable: v1.27
	//
	// Allow updating node scheduling directives in the pod template of jobs. Specifically,
	// node affinity, selector and tolerations. This is allowed only for suspended jobs
	// that have never been unsuspended before.
	JobMutableNodeSchedulingDirectives featuregate.Feature = "JobMutableNodeSchedulingDirectives"

	// owner: @alculquicondor
	// alpha: v1.23
	// beta: v1.24
	//
	// Track the number of pods with Ready condition in the Job status.
	JobReadyPods featuregate.Feature = "JobReadyPods"

	// owner: @alculquicondor
	// alpha: v1.22
	// beta: v1.23
	// stable: v1.26
	//
	// Track Job completion without relying on Pod remaining in the cluster
	// indefinitely. Pod finalizers, in addition to a field in the Job status
	// allow the Job controller to keep track of Pods that it didn't account for
	// yet.
	JobTrackingWithFinalizers featuregate.Feature = "JobTrackingWithFinalizers"

	// owner: @andrewsykim @adisky @ndixita
	// alpha: v1.20
	// beta: v1.24
	// GA: v1.26
	//
	// Enable kubelet exec plugins for image pull credentials.
	KubeletCredentialProviders featuregate.Feature = "KubeletCredentialProviders"

	// owner: @AkihiroSuda
	// alpha: v1.22
	//
	// Enables support for running kubelet in a user namespace.
	// The user namespace has to be created before running kubelet.
	// All the node components such as CRI need to be running in the same user namespace.
	KubeletInUserNamespace featuregate.Feature = "KubeletInUserNamespace"

	// owner: @dashpole
	// alpha: v1.13
	// beta: v1.15
	//
	// Enables the kubelet's pod resources grpc endpoint
	KubeletPodResources featuregate.Feature = "KubeletPodResources"

	// owner: @moshe010
	// alpha: v1.27
	//
	// Enable POD resources API to return resources allocated by Dynamic Resource Allocation
	KubeletPodResourcesDynamicResources featuregate.Feature = "KubeletPodResourcesDynamicResources"

	// owner: @moshe010
	// alpha: v1.27
	//
	// Enable POD resources API with Get method
	KubeletPodResourcesGet featuregate.Feature = "KubeletPodResourcesGet"

	// owner: @fromanirh
	// alpha: v1.21
	// beta: v1.23
	// Enable POD resources API to return allocatable resources
	KubeletPodResourcesGetAllocatable featuregate.Feature = "KubeletPodResourcesGetAllocatable"

	// owner: @sallyom
	// kep: https://kep.k8s.io/2832
	// alpha: v1.25
	// beta: v1.27
	//
	// Add support for distributed tracing in the kubelet
	KubeletTracing featuregate.Feature = "KubeletTracing"

	// owner: @zshihang
	// kep: https://kep.k8s.io/2800
	// beta: v1.24
	// ga: v1.26
	//
	// Stop auto-generation of secret-based service account tokens.
	LegacyServiceAccountTokenNoAutoGeneration featuregate.Feature = "LegacyServiceAccountTokenNoAutoGeneration"

	// owner: @zshihang
	// kep: http://kep.k8s.io/2800
	// alpha: v1.26
	// beta: v1.27
	//
	// Enables tracking of secret-based service account tokens usage.
	LegacyServiceAccountTokenTracking featuregate.Feature = "LegacyServiceAccountTokenTracking"

	// owner: @RobertKrawitz
	// alpha: v1.15
	//
	// Allow use of filesystems for ephemeral storage monitoring.
	// Only applies if LocalStorageCapacityIsolation is set.
	LocalStorageCapacityIsolationFSQuotaMonitoring featuregate.Feature = "LocalStorageCapacityIsolationFSQuotaMonitoring"

	// owner: @damemi
	// alpha: v1.21
	// beta: v1.22
	//
	// Enables scaling down replicas via logarithmic comparison of creation/ready timestamps
	LogarithmicScaleDown featuregate.Feature = "LogarithmicScaleDown"

	// owner: @denkensk
	// kep: https://kep.k8s.io/3243
	// alpha: v1.25
	// beta: v1.27
	//
	// Enable MatchLabelKeys in PodTopologySpread.
	MatchLabelKeysInPodTopologySpread featuregate.Feature = "MatchLabelKeysInPodTopologySpread"

	// owner: @krmayankk
	// alpha: v1.24
	//
	// Enables maxUnavailable for StatefulSet
	MaxUnavailableStatefulSet featuregate.Feature = "MaxUnavailableStatefulSet"

	// owner: @cynepco3hahue(alukiano) @cezaryzukowski @k-wiatrzyk
	// alpha: v1.21
	// beta: v1.22
	// Allows setting memory affinity for a container based on NUMA topology
	MemoryManager featuregate.Feature = "MemoryManager"

	// owner: @xiaoxubeii
	// kep: https://kep.k8s.io/2570
	// alpha: v1.22
	//
	// Enables kubelet to support memory QoS with cgroups v2.
	MemoryQoS featuregate.Feature = "MemoryQoS"

	// owner: @sanposhiho
	// kep: https://kep.k8s.io/3022
	// alpha: v1.24
	// beta: v1.25
	//
	// Enable MinDomains in Pod Topology Spread.
	MinDomainsInPodTopologySpread featuregate.Feature = "MinDomainsInPodTopologySpread"

	// owner: @danwinship
	// kep: http://kep.k8s.io/3453
	// alpha: v1.26
	// beta: v1.27
	//
	// Enables new performance-improving code in kube-proxy iptables mode
	MinimizeIPTablesRestore featuregate.Feature = "MinimizeIPTablesRestore"

	// owner: @janosi @bridgetkromhout
	// kep: https://kep.k8s.io/1435
	// alpha: v1.20
	// beta: v1.24
	// ga: v1.26
	//
	// Enables the usage of different protocols in the same Service with type=LoadBalancer
	MixedProtocolLBService featuregate.Feature = "MixedProtocolLBService"

	// owner: @sarveshr7
	// kep: https://kep.k8s.io/2593
	// alpha: v1.25
	//
	// Enables the MultiCIDR Range allocator.
	MultiCIDRRangeAllocator featuregate.Feature = "MultiCIDRRangeAllocator"

	// owner: @aojea
	// kep: https://kep.k8s.io/1880
	// alpha: v1.27
	//
	// Enables the dynamic configuration of Service IP ranges
	MultiCIDRServiceAllocator featuregate.Feature = "MultiCIDRServiceAllocator"

	// owner: @rikatz
	// kep: https://kep.k8s.io/2943
	// alpha: v1.24
	//
	// Enables NetworkPolicy status subresource
	NetworkPolicyStatus featuregate.Feature = "NetworkPolicyStatus"

	// owner: @jsafrane
	// kep: https://kep.k8s.io/3756
	// alpha: v1.25 (as part of SELinuxMountReadWriteOncePod)
	// beta: v1.27
	// Robust VolumeManager reconstruction after kubelet restart.
	NewVolumeManagerReconstruction featuregate.Feature = "NewVolumeManagerReconstruction"

	// owner: @aravindhp @LorbusChris
	// kep: http://kep.k8s.io/2271
	// alpha: v1.27
	//
	// Enables querying logs of node services using the /logs endpoint
	NodeLogQuery featuregate.Feature = "NodeLogQuery"

	// owner: @xing-yang @sonasingh46
	// kep: https://kep.k8s.io/2268
	// alpha: v1.24
	// beta: v1.26
	//
	// Allow pods to failover to a different node in case of non graceful node shutdown
	NodeOutOfServiceVolumeDetach featuregate.Feature = "NodeOutOfServiceVolumeDetach"

	// owner: @ehashman
	// alpha: v1.22
	//
	// Permits kubelet to run with swap enabled
	NodeSwap featuregate.Feature = "NodeSwap"

	// owner: @mortent, @atiratree, @ravig
	// kep: http://kep.k8s.io/3018
	// alpha: v1.26
	// beta: v1.27
	//
	// Enables PDBUnhealthyPodEvictionPolicy for PodDisruptionBudgets
	PDBUnhealthyPodEvictionPolicy featuregate.Feature = "PDBUnhealthyPodEvictionPolicy"

	// owner: @haircommander
	// kep: https://kep.k8s.io/2364
	// alpha: v1.23
	//
	// Configures the Kubelet to use the CRI to populate pod and container stats, instead of supplimenting with stats from cAdvisor.
	// Requires the CRI implementation supports supplying the required stats.
	PodAndContainerStatsFromCRI featuregate.Feature = "PodAndContainerStatsFromCRI"

	// owner: @ahg-g
	// alpha: v1.21
	// beta: v1.22
	//
	// Enables controlling pod ranking on replicaset scale-down.
	PodDeletionCost featuregate.Feature = "PodDeletionCost"

	// owner: @mimowo
	// kep: https://kep.k8s.io/3329
	// alpha: v1.25
	// beta: v1.26
	//
	// Enables support for appending a dedicated pod condition indicating that
	// the pod is being deleted due to a disruption.
	PodDisruptionConditions featuregate.Feature = "PodDisruptionConditions"

	// owner: @ddebroy
	// alpha: v1.25
	//
	// Enables reporting of PodHasNetwork condition in pod status after pod
	// sandbox creation and network configuration completes successfully
	PodHasNetworkCondition featuregate.Feature = "PodHasNetworkCondition"

	// owner: @Huang-Wei
	// kep: https://kep.k8s.io/3521
	// alpha: v1.26
	// beta: v1.27
	//
	// Enable users to specify when a Pod is ready for scheduling.
	PodSchedulingReadiness featuregate.Feature = "PodSchedulingReadiness"

	// owner: @ehashman
	// alpha: v1.21
	// beta: v1.22
	//
	// Allows user to override pod-level terminationGracePeriod for probes
	ProbeTerminationGracePeriod featuregate.Feature = "ProbeTerminationGracePeriod"

	// owner: @jessfraz
	// alpha: v1.12
	//
	// Enables control over ProcMountType for containers.
	ProcMountType featuregate.Feature = "ProcMountType"

	// owner: @andrewsykim
	// kep: https://kep.k8s.io/1669
	// alpha: v1.22
	// beta: v1.26
	//
	// Enable kube-proxy to handle terminating ednpoints when externalTrafficPolicy=Local
	ProxyTerminatingEndpoints featuregate.Feature = "ProxyTerminatingEndpoints"

	// owner: @sjenning
	// alpha: v1.11
	//
	// Allows resource reservations at the QoS level preventing pods at lower QoS levels from
	// bursting into resources requested at higher QoS levels (memory only for now)
	QOSReserved featuregate.Feature = "QOSReserved"

	// owner: @chrishenzie
	// kep: https://kep.k8s.io/2485
	// alpha: v1.22
	// beta: v1.27
	//
	// Enables usage of the ReadWriteOncePod PersistentVolume access mode.
	ReadWriteOncePod featuregate.Feature = "ReadWriteOncePod"

	// owner: @gnufied
	// kep: https://kep.k8s.io/1790
	// alpha: v1.23
	//
	// Allow users to recover from volume expansion failure
	RecoverVolumeExpansionFailure featuregate.Feature = "RecoverVolumeExpansionFailure"

	// owner: @RomanBednar
	// kep: https://kep.k8s.io/3333
	// alpha: v1.25
	//
	// Allow assigning StorageClass to unbound PVCs retroactively
	RetroactiveDefaultStorageClass featuregate.Feature = "RetroactiveDefaultStorageClass"

	// owner: @mikedanese
	// alpha: v1.7
	// beta: v1.12
	//
	// Gets a server certificate for the kubelet from the Certificate Signing
	// Request API instead of generating one self signed and auto rotates the
	// certificate as expiration approaches.
	RotateKubeletServerCertificate featuregate.Feature = "RotateKubeletServerCertificate"

	// owner: @danielvegamyhre
	// kep: https://kep.k8s.io/2413
	// beta: v1.27
	//
	// Allows mutating spec.completions for Indexed job when done in tandem with
	// spec.parallelism. Specifically, spec.completions is mutable iff spec.completions
	// equals to spec.parallelism before and after the update.
	ElasticIndexedJob featuregate.Feature = "ElasticIndexedJob"

	// owner: @saschagrunert
	// kep: https://kep.k8s.io/2413
	// alpha: v1.22
	// beta: v1.25
	// ga: v1.27
	//
	// Enables the use of `RuntimeDefault` as the default seccomp profile for all workloads.
	SeccompDefault featuregate.Feature = "SeccompDefault"

<<<<<<< HEAD
	// owner: @maplain @andrewsykim
	// kep: https://kep.k8s.io/2086
	// alpha: v1.21
	// beta: v1.22
	// GA: v1.26
	//
	// Enables node-local routing for Service internal traffic
	ServiceInternalTrafficPolicy featuregate.Feature = "ServiceInternalTrafficPolicy"

	// owner: @aojea
	// kep: https://kep.k8s.io/3070
	// alpha: v1.24
	// beta: v1.25
	// ga: v1.26
	//
	// Subdivide the ClusterIP range for dynamic and static IP allocation.
	ServiceIPStaticSubrange featuregate.Feature = "ServiceIPStaticSubrange"

=======
>>>>>>> c60f36dc
	// owner: @xuzhenglun
	// kep: http://kep.k8s.io/3682
	// alpha: v1.27
	//
	// Subdivide the NodePort range for dynamic and static port allocation.
	ServiceNodePortStaticSubrange featuregate.Feature = "ServiceNodePortStaticSubrange"

	// owner: @derekwaynecarr
	// alpha: v1.20
	// beta: v1.22
	//
	// Enables kubelet support to size memory backed volumes
	SizeMemoryBackedVolumes featuregate.Feature = "SizeMemoryBackedVolumes"

	// owner: @alexanderConstantinescu
	// kep: http://kep.k8s.io/3458
	// beta: v1.27
	//
	// Enables less load balancer re-configurations by the service controller
	// (KCCM) as an effect of changing node state.
	StableLoadBalancerNodeSet featuregate.Feature = "StableLoadBalancerNodeSet"

	// owner: @mattcary
	// alpha: v1.22
	// beta: v1.27
	//
	// Enables policies controlling deletion of PVCs created by a StatefulSet.
	StatefulSetAutoDeletePVC featuregate.Feature = "StatefulSetAutoDeletePVC"

	// owner: @psch
	// alpha: v1.26
	// beta: v1.27
	//
	// Enables a StatefulSet to start from an arbitrary non zero ordinal
	StatefulSetStartOrdinal featuregate.Feature = "StatefulSetStartOrdinal"

	// owner: @robscott
	// kep: https://kep.k8s.io/2433
	// alpha: v1.21
	// beta: v1.23
	//
	// Enables topology aware hints for EndpointSlices
	TopologyAwareHints featuregate.Feature = "TopologyAwareHints"

	// owner: @lmdaly, @swatisehgal (for GA graduation)
	// alpha: v1.16
	// beta: v1.18
	// GA: v1.27
	//
	// Enable resource managers to make NUMA aligned decisions
	TopologyManager featuregate.Feature = "TopologyManager"

	// owner: @PiotrProkop
	// kep: https://kep.k8s.io/3545
	// alpha: v1.26
	//
	// Allow fine-tuning of topology manager policies with alpha options.
	// This feature gate:
	// - will guard *a group* of topology manager options whose quality level is alpha.
	// - will never graduate to beta or stable.
	TopologyManagerPolicyAlphaOptions featuregate.Feature = "TopologyManagerPolicyAlphaOptions"

	// owner: @PiotrProkop
	// kep: https://kep.k8s.io/3545
	// alpha: v1.26
	//
	// Allow fine-tuning of topology manager policies with beta options.
	// This feature gate:
	// - will guard *a group* of topology manager options whose quality level is beta.
	// - is thus *introduced* as beta
	// - will never graduate to stable.
	TopologyManagerPolicyBetaOptions featuregate.Feature = "TopologyManagerPolicyBetaOptions"

	// owner: @PiotrProkop
	// kep: https://kep.k8s.io/3545
	// alpha: v1.26
	//
	// Allow the usage of options to fine-tune the topology manager policies.
	TopologyManagerPolicyOptions featuregate.Feature = "TopologyManagerPolicyOptions"

	// owner: @rata, @giuseppe
	// kep: https://kep.k8s.io/127
	// alpha: v1.25
	//
	// Enables user namespace support for stateless pods.
	UserNamespacesStatelessPodsSupport featuregate.Feature = "UserNamespacesStatelessPodsSupport"

	// owner: @cofyc
	// alpha: v1.21
	VolumeCapacityPriority featuregate.Feature = "VolumeCapacityPriority"

	// owner: @ksubrmnn
	// alpha: v1.14
	//
	// Allows kube-proxy to create DSR loadbalancers for Windows
	WinDSR featuregate.Feature = "WinDSR"

	// owner: @ksubrmnn
	// alpha: v1.14
	// beta: v1.20
	//
	// Allows kube-proxy to run in Overlay mode for Windows
	WinOverlay featuregate.Feature = "WinOverlay"

	// owner: @marosset
	// kep: https://kep.k8s.io/3503
	// alpha: v1.26
	//
	// Enables support for joining Windows containers to a hosts' network namespace.
	WindowsHostNetwork featuregate.Feature = "WindowsHostNetwork"

	// owner: @marosset
	// alpha: v1.22
	// beta: v1.23
	// GA: v1.26
	//
	// Enables support for 'HostProcess' containers on Windows nodes.
	WindowsHostProcessContainers featuregate.Feature = "WindowsHostProcessContainers"

	// owner: @kerthcet
	// kep: https://kep.k8s.io/3094
	// alpha: v1.25
	// beta: v1.26
	//
	// Allow users to specify whether to take nodeAffinity/nodeTaint into consideration when
	// calculating pod topology spread skew.
	NodeInclusionPolicyInPodTopologySpread featuregate.Feature = "NodeInclusionPolicyInPodTopologySpread"

	// owner: @jsafrane
	// kep: https://kep.k8s.io/1710
	// alpha: v1.25
	// beta: v1.27
	// Speed up container startup by mounting volumes with the correct SELinux label
	// instead of changing each file on the volumes recursively.
	// Initial implementation focused on ReadWriteOncePod volumes.
	SELinuxMountReadWriteOncePod featuregate.Feature = "SELinuxMountReadWriteOncePod"

	// owner: @vinaykul
	// kep: http://kep.k8s.io/1287
	// alpha: v1.27
	//
	// Enables In-Place Pod Vertical Scaling
	InPlacePodVerticalScaling featuregate.Feature = "InPlacePodVerticalScaling"
)

func init() {
	runtime.Must(utilfeature.DefaultMutableFeatureGate.Add(defaultKubernetesFeatureGates))
}

// defaultKubernetesFeatureGates consists of all known Kubernetes-specific feature keys.
// To add a new feature, define a key for it above and add it here. The features will be
// available throughout Kubernetes binaries.
//
// Entries are separated from each other with blank lines to avoid sweeping gofmt changes
// when adding or removing one entry.
var defaultKubernetesFeatureGates = map[featuregate.Feature]featuregate.FeatureSpec{
	CrossNamespaceVolumeDataSource: {Default: false, PreRelease: featuregate.Alpha},

	AnyVolumeDataSource: {Default: true, PreRelease: featuregate.Beta}, // on by default in 1.24

	APISelfSubjectReview: {Default: true, PreRelease: featuregate.Beta}, // on by default in 1.27

	AppArmor: {Default: true, PreRelease: featuregate.Beta},

	CloudDualStackNodeIPs: {Default: false, PreRelease: featuregate.Alpha},

	ClusterTrustBundle: {Default: false, PreRelease: featuregate.Alpha},

	CPUCFSQuotaPeriod: {Default: false, PreRelease: featuregate.Alpha},

	CPUManager: {Default: true, PreRelease: featuregate.GA, LockToDefault: true}, // GA in 1.26

	CPUManagerPolicyAlphaOptions: {Default: false, PreRelease: featuregate.Alpha},

	CPUManagerPolicyBetaOptions: {Default: true, PreRelease: featuregate.Beta},

	CPUManagerPolicyOptions: {Default: true, PreRelease: featuregate.Beta},

	CSIMigrationAzureFile: {Default: true, PreRelease: featuregate.GA, LockToDefault: true}, // remove in 1.28

	CSIMigrationGCE: {Default: true, PreRelease: featuregate.GA, LockToDefault: true}, // remove in 1.27

	CSIMigrationPortworx: {Default: false, PreRelease: featuregate.Beta}, // Off by default (requires Portworx CSI driver)

	CSIMigrationRBD: {Default: false, PreRelease: featuregate.Alpha}, // Off by default (requires RBD CSI driver)

	CSIMigrationvSphere: {Default: true, PreRelease: featuregate.GA, LockToDefault: true}, // remove in 1.29

	CSINodeExpandSecret: {Default: true, PreRelease: featuregate.Beta},

	CSIStorageCapacity: {Default: true, PreRelease: featuregate.GA, LockToDefault: true}, // remove in 1.26

	CSIVolumeHealth: {Default: false, PreRelease: featuregate.Alpha},

	CloudControllerManagerWebhook: {Default: false, PreRelease: featuregate.Alpha},

	ContainerCheckpoint: {Default: false, PreRelease: featuregate.Alpha},

	ConsistentHTTPGetHandlers: {Default: true, PreRelease: featuregate.GA},

	CronJobTimeZone: {Default: true, PreRelease: featuregate.GA, LockToDefault: true}, // remove in 1.29

	DelegateFSGroupToCSIDriver: {Default: true, PreRelease: featuregate.GA, LockToDefault: true}, // remove in 1.28

	DevicePlugins: {Default: true, PreRelease: featuregate.GA, LockToDefault: true}, // remove in 1.28

	DisableCloudProviders: {Default: false, PreRelease: featuregate.Alpha},

	DisableKubeletCloudCredentialProviders: {Default: false, PreRelease: featuregate.Alpha},

	DownwardAPIHugePages: {Default: true, PreRelease: featuregate.GA, LockToDefault: true}, // remove in v1.29

	EndpointSliceTerminatingCondition: {Default: true, PreRelease: featuregate.GA, LockToDefault: true}, // remove in v1.28

	DynamicResourceAllocation: {Default: false, PreRelease: featuregate.Alpha},

	EventedPLEG: {Default: false, PreRelease: featuregate.Beta}, // off by default, requires CRI Runtime support

	ExecProbeTimeout: {Default: true, PreRelease: featuregate.GA}, // lock to default and remove after v1.22 based on KEP #1972 update

	ExpandedDNSConfig: {Default: true, PreRelease: featuregate.Beta},

	ExperimentalHostUserNamespaceDefaultingGate: {Default: false, PreRelease: featuregate.Deprecated, LockToDefault: true}, // remove in 1.30

	GRPCContainerProbe: {Default: true, PreRelease: featuregate.GA, LockToDefault: true}, //remove in 1.29

	GracefulNodeShutdown: {Default: true, PreRelease: featuregate.Beta},

	GracefulNodeShutdownBasedOnPodPriority: {Default: true, PreRelease: featuregate.Beta},

	HPAContainerMetrics: {Default: true, PreRelease: featuregate.Beta},

	HonorPVReclaimPolicy: {Default: false, PreRelease: featuregate.Alpha},

	InTreePluginAWSUnregister: {Default: false, PreRelease: featuregate.Alpha},

	InTreePluginAzureDiskUnregister: {Default: false, PreRelease: featuregate.Alpha},

	InTreePluginAzureFileUnregister: {Default: false, PreRelease: featuregate.Alpha},

	InTreePluginGCEUnregister: {Default: false, PreRelease: featuregate.Alpha},

	InTreePluginOpenStackUnregister: {Default: false, PreRelease: featuregate.Alpha},

	InTreePluginPortworxUnregister: {Default: false, PreRelease: featuregate.Alpha},

	InTreePluginRBDUnregister: {Default: false, PreRelease: featuregate.Alpha},

	InTreePluginvSphereUnregister: {Default: false, PreRelease: featuregate.Alpha},

	IPTablesOwnershipCleanup: {Default: true, PreRelease: featuregate.Beta},

	JobPodFailurePolicy: {Default: true, PreRelease: featuregate.Beta},

	JobMutableNodeSchedulingDirectives: {Default: true, PreRelease: featuregate.GA, LockToDefault: true}, // remove in 1.29

	JobReadyPods: {Default: true, PreRelease: featuregate.Beta},

	JobTrackingWithFinalizers: {Default: true, PreRelease: featuregate.GA, LockToDefault: true}, // remove in 1.28

	KubeletCredentialProviders: {Default: true, PreRelease: featuregate.GA, LockToDefault: true}, // remove in 1.28

	KubeletInUserNamespace: {Default: false, PreRelease: featuregate.Alpha},

	KubeletPodResources: {Default: true, PreRelease: featuregate.Beta},

	KubeletPodResourcesDynamicResources: {Default: false, PreRelease: featuregate.Alpha},

	KubeletPodResourcesGet: {Default: false, PreRelease: featuregate.Alpha},

	KubeletPodResourcesGetAllocatable: {Default: true, PreRelease: featuregate.Beta},

	KubeletTracing: {Default: true, PreRelease: featuregate.Beta},

	LegacyServiceAccountTokenNoAutoGeneration: {Default: true, PreRelease: featuregate.GA, LockToDefault: true}, // remove in 1.29

	LegacyServiceAccountTokenTracking: {Default: true, PreRelease: featuregate.Beta},

	LocalStorageCapacityIsolationFSQuotaMonitoring: {Default: false, PreRelease: featuregate.Alpha},

	LogarithmicScaleDown: {Default: true, PreRelease: featuregate.Beta},

	MatchLabelKeysInPodTopologySpread: {Default: true, PreRelease: featuregate.Beta},

	MaxUnavailableStatefulSet: {Default: false, PreRelease: featuregate.Alpha},

	MemoryManager: {Default: true, PreRelease: featuregate.Beta},

	MemoryQoS: {Default: false, PreRelease: featuregate.Alpha},

	MinDomainsInPodTopologySpread: {Default: true, PreRelease: featuregate.Beta},

	MinimizeIPTablesRestore: {Default: true, PreRelease: featuregate.Beta},

	MixedProtocolLBService: {Default: true, PreRelease: featuregate.GA, LockToDefault: true}, // remove in 1.28

	MultiCIDRRangeAllocator: {Default: false, PreRelease: featuregate.Alpha},

	MultiCIDRServiceAllocator: {Default: false, PreRelease: featuregate.Alpha},

	NetworkPolicyStatus: {Default: false, PreRelease: featuregate.Alpha},

	NewVolumeManagerReconstruction: {Default: true, PreRelease: featuregate.Beta},

	NodeLogQuery: {Default: false, PreRelease: featuregate.Alpha},

	NodeOutOfServiceVolumeDetach: {Default: true, PreRelease: featuregate.Beta},

	NodeSwap: {Default: false, PreRelease: featuregate.Alpha},

	PDBUnhealthyPodEvictionPolicy: {Default: true, PreRelease: featuregate.Beta},

	PodAndContainerStatsFromCRI: {Default: false, PreRelease: featuregate.Alpha},

	PodDeletionCost: {Default: true, PreRelease: featuregate.Beta},

	PodDisruptionConditions: {Default: true, PreRelease: featuregate.Beta},

	PodHasNetworkCondition: {Default: false, PreRelease: featuregate.Alpha},

	PodSchedulingReadiness: {Default: true, PreRelease: featuregate.Beta},

	ProbeTerminationGracePeriod: {Default: true, PreRelease: featuregate.Beta}, // Default to true in beta 1.25

	ProcMountType: {Default: false, PreRelease: featuregate.Alpha},

	ProxyTerminatingEndpoints: {Default: true, PreRelease: featuregate.Beta},

	QOSReserved: {Default: false, PreRelease: featuregate.Alpha},

	ReadWriteOncePod: {Default: true, PreRelease: featuregate.Beta},

	RecoverVolumeExpansionFailure: {Default: false, PreRelease: featuregate.Alpha},

	RetroactiveDefaultStorageClass: {Default: true, PreRelease: featuregate.Beta},

	RotateKubeletServerCertificate: {Default: true, PreRelease: featuregate.Beta},

	ElasticIndexedJob: {Default: true, PreRelease: featuregate.Beta},

	SeccompDefault: {Default: true, PreRelease: featuregate.GA, LockToDefault: true}, // remove in 1.29

<<<<<<< HEAD
	ServiceIPStaticSubrange: {Default: true, PreRelease: featuregate.GA, LockToDefault: true}, // remove in 1.28

	ServiceInternalTrafficPolicy: {Default: true, PreRelease: featuregate.GA, LockToDefault: true}, // remove in 1.28

=======
>>>>>>> c60f36dc
	ServiceNodePortStaticSubrange: {Default: false, PreRelease: featuregate.Alpha},

	SizeMemoryBackedVolumes: {Default: true, PreRelease: featuregate.Beta},

	StableLoadBalancerNodeSet: {Default: true, PreRelease: featuregate.Beta},

	StatefulSetAutoDeletePVC: {Default: true, PreRelease: featuregate.Beta},

	StatefulSetStartOrdinal: {Default: true, PreRelease: featuregate.Beta},

	TopologyAwareHints: {Default: true, PreRelease: featuregate.Beta},

	TopologyManager: {Default: true, PreRelease: featuregate.GA, LockToDefault: true}, // GA in 1.27; remove in 1.29

	TopologyManagerPolicyAlphaOptions: {Default: false, PreRelease: featuregate.Alpha},

	TopologyManagerPolicyBetaOptions: {Default: false, PreRelease: featuregate.Beta},

	TopologyManagerPolicyOptions: {Default: false, PreRelease: featuregate.Alpha},

	VolumeCapacityPriority: {Default: false, PreRelease: featuregate.Alpha},

	UserNamespacesStatelessPodsSupport: {Default: false, PreRelease: featuregate.Alpha},

	WinDSR: {Default: false, PreRelease: featuregate.Alpha},

	WinOverlay: {Default: true, PreRelease: featuregate.Beta},

	WindowsHostNetwork: {Default: true, PreRelease: featuregate.Alpha},

	WindowsHostProcessContainers: {Default: true, PreRelease: featuregate.GA, LockToDefault: true}, // remove in 1.28

	NodeInclusionPolicyInPodTopologySpread: {Default: true, PreRelease: featuregate.Beta},

	SELinuxMountReadWriteOncePod: {Default: true, PreRelease: featuregate.Beta},

	InPlacePodVerticalScaling: {Default: false, PreRelease: featuregate.Alpha},

	// inherited features from generic apiserver, relisted here to get a conflict if it is changed
	// unintentionally on either side:

	genericfeatures.AdmissionWebhookMatchConditions: {Default: false, PreRelease: featuregate.Alpha},

	genericfeatures.AggregatedDiscoveryEndpoint: {Default: true, PreRelease: featuregate.Beta},

	genericfeatures.APIListChunking: {Default: true, PreRelease: featuregate.Beta},

	genericfeatures.APIPriorityAndFairness: {Default: true, PreRelease: featuregate.Beta},

	genericfeatures.APIResponseCompression: {Default: true, PreRelease: featuregate.Beta},

	genericfeatures.AdvancedAuditing: {Default: true, PreRelease: featuregate.GA, LockToDefault: true}, // remove in 1.28

	genericfeatures.ValidatingAdmissionPolicy: {Default: false, PreRelease: featuregate.Alpha},

	genericfeatures.CustomResourceValidationExpressions: {Default: true, PreRelease: featuregate.Beta},

	genericfeatures.DryRun: {Default: true, PreRelease: featuregate.GA, LockToDefault: true}, // remove in 1.28

	genericfeatures.OpenAPIEnums: {Default: true, PreRelease: featuregate.Beta},

	genericfeatures.OpenAPIV3: {Default: true, PreRelease: featuregate.GA, LockToDefault: true}, // remove in 1.29

	genericfeatures.ServerSideApply: {Default: true, PreRelease: featuregate.GA, LockToDefault: true}, // remove in 1.29

	genericfeatures.ServerSideFieldValidation: {Default: true, PreRelease: featuregate.GA, LockToDefault: true}, // remove in 1.29

	// features that enable backwards compatibility but are scheduled to be removed
	// ...
	HPAScaleToZero: {Default: false, PreRelease: featuregate.Alpha},
}<|MERGE_RESOLUTION|>--- conflicted
+++ resolved
@@ -731,27 +731,6 @@
 	// Enables the use of `RuntimeDefault` as the default seccomp profile for all workloads.
 	SeccompDefault featuregate.Feature = "SeccompDefault"
 
-<<<<<<< HEAD
-	// owner: @maplain @andrewsykim
-	// kep: https://kep.k8s.io/2086
-	// alpha: v1.21
-	// beta: v1.22
-	// GA: v1.26
-	//
-	// Enables node-local routing for Service internal traffic
-	ServiceInternalTrafficPolicy featuregate.Feature = "ServiceInternalTrafficPolicy"
-
-	// owner: @aojea
-	// kep: https://kep.k8s.io/3070
-	// alpha: v1.24
-	// beta: v1.25
-	// ga: v1.26
-	//
-	// Subdivide the ClusterIP range for dynamic and static IP allocation.
-	ServiceIPStaticSubrange featuregate.Feature = "ServiceIPStaticSubrange"
-
-=======
->>>>>>> c60f36dc
 	// owner: @xuzhenglun
 	// kep: http://kep.k8s.io/3682
 	// alpha: v1.27
@@ -1094,13 +1073,6 @@
 
 	SeccompDefault: {Default: true, PreRelease: featuregate.GA, LockToDefault: true}, // remove in 1.29
 
-<<<<<<< HEAD
-	ServiceIPStaticSubrange: {Default: true, PreRelease: featuregate.GA, LockToDefault: true}, // remove in 1.28
-
-	ServiceInternalTrafficPolicy: {Default: true, PreRelease: featuregate.GA, LockToDefault: true}, // remove in 1.28
-
-=======
->>>>>>> c60f36dc
 	ServiceNodePortStaticSubrange: {Default: false, PreRelease: featuregate.Alpha},
 
 	SizeMemoryBackedVolumes: {Default: true, PreRelease: featuregate.Beta},
