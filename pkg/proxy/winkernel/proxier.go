--- conflicted
+++ resolved
@@ -1077,41 +1077,6 @@
 							Policies: []policiesinfo{newLoopbackPolicy},
 						}
 
-<<<<<<< HEAD
-=======
-			if newHnsEndpoint != nil {
-				if newHnsEndpoint.isLocal && proxier.isDSR {
-					var alreadyHasDSRPolicy = false
-					for _, po := range newHnsEndpoint.policies {
-						if strings.Compare(po.Type, "OutBoundNAT") == 0 {
-							var outputSettings outboundnatpolicysetting
-							if err := json.Unmarshal([]byte(po.Settings), &outputSettings); err != nil {
-								break
-							}
-							if strings.Compare(outputSettings.VirtualIP, newHnsEndpoint.ip) == 0 {
-								alreadyHasDSRPolicy = true
-							}
-						}
-					}
-					if !alreadyHasDSRPolicy {
-						klog.Infof("Setting DSR policy for local endpoint %s", newHnsEndpoint.hnsID)
-						policysetting := outboundnatpolicysetting{
-							VirtualIP: newHnsEndpoint.ip,
-						}
-
-						rawJSON, err := json.Marshal(policysetting)
-						if err != nil {
-							break
-						}
-						newLoopbackPolicy := policiesinfo{
-							Type:     "OutBoundNAT",
-							Settings: rawJSON,
-						}
-						endpointRequest := policyendpointrequest{
-							Policies: []policiesinfo{newLoopbackPolicy},
-						}
-
->>>>>>> e215cf23
 						settingsJson, err := json.Marshal(endpointRequest)
 						if err != nil {
 							break
@@ -1125,10 +1090,6 @@
 					}
 				}
 			}
-<<<<<<< HEAD
-			
-=======
->>>>>>> e215cf23
 			if newHnsEndpoint == nil {
 				if ep.isLocal {
 					klog.Errorf("Local endpoint not found for %v: err: %v on network %s", ep.ip, err, hnsNetworkName)
