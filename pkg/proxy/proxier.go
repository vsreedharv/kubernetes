/*
Copyright 2014 The Kubernetes Authors All rights reserved.

Licensed under the Apache License, Version 2.0 (the "License");
you may not use this file except in compliance with the License.
You may obtain a copy of the License at

    http://www.apache.org/licenses/LICENSE-2.0

Unless required by applicable law or agreed to in writing, software
distributed under the License is distributed on an "AS IS" BASIS,
WITHOUT WARRANTIES OR CONDITIONS OF ANY KIND, either express or implied.
See the License for the specific language governing permissions and
limitations under the License.
*/

package proxy

import (
	"fmt"
	"net"
	"strconv"
	"strings"
	"sync"
	"sync/atomic"
	"time"

	"github.com/GoogleCloudPlatform/kubernetes/pkg/api"
	"github.com/GoogleCloudPlatform/kubernetes/pkg/types"
	"github.com/GoogleCloudPlatform/kubernetes/pkg/util"
	"github.com/GoogleCloudPlatform/kubernetes/pkg/util/errors"
	"github.com/GoogleCloudPlatform/kubernetes/pkg/util/iptables"
	"github.com/golang/glog"
)

type portal struct {
	ip   net.IP
	port int
}

type serviceInfo struct {
	portal              portal
	protocol            api.Protocol
	proxyPort           int
	socket              proxySocket
	timeout             time.Duration
	nodePort            int
	loadBalancerStatus  api.LoadBalancerStatus
	sessionAffinityType api.ServiceAffinity
	stickyMaxAgeMinutes int
	// Deprecated, but required for back-compat (including e2e)
	deprecatedPublicIPs []string
}

func logTimeout(err error) bool {
	if e, ok := err.(net.Error); ok {
		if e.Timeout() {
			glog.V(3).Infof("connection to endpoint closed due to inactivity")
			return true
		}
	}
	return false
}

// Proxier is a simple proxy for TCP connections between a localhost:lport
// and services that provide the actual implementations.
type Proxier struct {
	loadBalancer  LoadBalancer
	mu            sync.Mutex // protects serviceMap
	serviceMap    map[ServicePortName]*serviceInfo
	portMapMutex  sync.Mutex
	portMap       map[portMapKey]ServicePortName
	numProxyLoops int32 // use atomic ops to access this; mostly for testing
	listenIP      net.IP
	iptables      iptables.Interface
	hostIP        net.IP
	proxyPorts    PortAllocator
}

// A key for the portMap
type portMapKey struct {
	port     int
	protocol api.Protocol
}

func (k *portMapKey) String() string {
	return fmt.Sprintf("%s/%d", k.protocol, k.port)
}

var (
	// ErrProxyOnLocalhost is returned by NewProxier if the user requests a proxier on
	// the loopback address. May be checked for by callers of NewProxier to know whether
	// the caller provided invalid input.
	ErrProxyOnLocalhost = fmt.Errorf("cannot proxy on localhost")
)

// IsProxyLocked returns true if the proxy could not acquire the lock on iptables.
func IsProxyLocked(err error) bool {
	return strings.Contains(err.Error(), "holding the xtables lock")
}

// NewProxier returns a new Proxier given a LoadBalancer and an address on
// which to listen.  Because of the iptables logic, It is assumed that there
// is only a single Proxier active on a machine. An error will be returned if
// the proxier cannot be started due to an invalid ListenIP (loopback) or
// if iptables fails to update or acquire the initial lock. Once a proxier is
// created, it will keep iptables up to date in the background and will not
// terminate if a particular iptables call fails.
func NewProxier(loadBalancer LoadBalancer, listenIP net.IP, iptables iptables.Interface, pr util.PortRange) (*Proxier, error) {
	if listenIP.Equal(localhostIPv4) || listenIP.Equal(localhostIPv6) {
		return nil, ErrProxyOnLocalhost
	}

	hostIP, err := util.ChooseHostInterface()
	if err != nil {
		return nil, fmt.Errorf("failed to select a host interface: %v", err)
	}

	proxyPorts := newPortAllocator(pr)

	glog.V(2).Infof("Setting proxy IP to %v and initializing iptables", hostIP)
	return createProxier(loadBalancer, listenIP, iptables, hostIP, proxyPorts)
}

func createProxier(loadBalancer LoadBalancer, listenIP net.IP, iptables iptables.Interface, hostIP net.IP, proxyPorts PortAllocator) (*Proxier, error) {
	// convenient to pass nil for tests..
	if proxyPorts == nil {
		proxyPorts = newPortAllocator(util.PortRange{})
	}
	// Set up the iptables foundations we need.
	if err := iptablesInit(iptables); err != nil {
		return nil, fmt.Errorf("failed to initialize iptables: %v", err)
	}
	// Flush old iptables rules (since the bound ports will be invalid after a restart).
	// When OnUpdate() is first called, the rules will be recreated.
	if err := iptablesFlush(iptables); err != nil {
		return nil, fmt.Errorf("failed to flush iptables: %v", err)
	}
	return &Proxier{
		loadBalancer: loadBalancer,
		serviceMap:   make(map[ServicePortName]*serviceInfo),
		portMap:      make(map[portMapKey]ServicePortName),
		listenIP:     listenIP,
		iptables:     iptables,
		hostIP:       hostIP,
		proxyPorts:   proxyPorts,
	}, nil
}

// The periodic interval for checking the state of things.
const syncInterval = 5 * time.Second

// SyncLoop runs periodic work.  This is expected to run as a goroutine or as the main loop of the app.  It does not return.
func (proxier *Proxier) SyncLoop() {
	t := time.NewTicker(syncInterval)
	defer t.Stop()
	for {
		<-t.C
		glog.V(6).Infof("Periodic sync")
		if err := iptablesInit(proxier.iptables); err != nil {
			glog.Errorf("Failed to ensure iptables: %v", err)
		}
		proxier.ensurePortals()
		proxier.cleanupStaleStickySessions()
	}
}

// Ensure that portals exist for all services.
func (proxier *Proxier) ensurePortals() {
<<<<<<< HEAD
	// Lock proxier to copy it's content to local arrays
	// opentPortal is slow to process iptables actions
	// it result on a freeze in network flow processed by all proxysocket functions
	// until it return.
	// By copying proxier.serviceMap outside of the main loop we unlock as soon as
	// possible the network treatment.
	// Global network flow is a top priority to ensure performance.
	proxier.mu.Lock()
	// Copy serviceMap key to localServiceName[]
	// Copy serviceMap value to localServiceInfo[]
	// keep them sync by local counter

	index := 0
	serviceMapLen := len(proxier.serviceMap)
	localServiceName := make([]ServicePortName, serviceMapLen)
	localServiceInfo := make([]*serviceInfo , serviceMapLen)

=======
	// NB: This does not remove rules that should not be present.
>>>>>>> ddea3d53
	for name, info := range proxier.serviceMap {
		localServiceName[index] = name
		localServiceInfo[index] = info
		index++
	}
	// free the lock and let the network flow to process
	proxier.mu.Unlock()

	// NB: This does not remove rules that should not be present.
	// get the current index and service name
	for index, name := range localServiceName {
		// localServiceInfo[index] is sync to localServiceName[index]
		err := proxier.openPortal(name, localServiceInfo[index])
		if err != nil {
			glog.Errorf("Failed to ensure portal for %q: %v", name, err)
		}
	}
}

// clean up any stale sticky session records in the hash map.
func (proxier *Proxier) cleanupStaleStickySessions() {
	proxier.mu.Lock()
	defer proxier.mu.Unlock()
	for name := range proxier.serviceMap {
		proxier.loadBalancer.CleanupStaleStickySessions(name)
	}
}

// This assumes proxier.mu is not locked.
func (proxier *Proxier) stopProxy(service ServicePortName, info *serviceInfo) error {
	proxier.mu.Lock()
	defer proxier.mu.Unlock()
	return proxier.stopProxyInternal(service, info)
}

// This assumes proxier.mu is locked.
func (proxier *Proxier) stopProxyInternal(service ServicePortName, info *serviceInfo) error {
	delete(proxier.serviceMap, service)
	err := info.socket.Close()
	port := info.socket.ListenPort()
	proxier.proxyPorts.Release(port)
	return err
}

func (proxier *Proxier) getServiceInfo(service ServicePortName) (*serviceInfo, bool) {
	proxier.mu.Lock()
	defer proxier.mu.Unlock()
	info, ok := proxier.serviceMap[service]
	return info, ok
}

func (proxier *Proxier) setServiceInfo(service ServicePortName, info *serviceInfo) {
	proxier.mu.Lock()
	defer proxier.mu.Unlock()
	proxier.serviceMap[service] = info
}

// addServiceOnPort starts listening for a new service, returning the serviceInfo.
// Pass proxyPort=0 to allocate a random port. The timeout only applies to UDP
// connections, for now.
func (proxier *Proxier) addServiceOnPort(service ServicePortName, protocol api.Protocol, proxyPort int, timeout time.Duration) (*serviceInfo, error) {
	sock, err := newProxySocket(protocol, proxier.listenIP, proxyPort)
	if err != nil {
		return nil, err
	}
	_, portStr, err := net.SplitHostPort(sock.Addr().String())
	if err != nil {
		sock.Close()
		return nil, err
	}
	portNum, err := strconv.Atoi(portStr)
	if err != nil {
		sock.Close()
		return nil, err
	}
	si := &serviceInfo{
		proxyPort:           portNum,
		protocol:            protocol,
		socket:              sock,
		timeout:             timeout,
		sessionAffinityType: api.ServiceAffinityNone, // default
		stickyMaxAgeMinutes: 180,                     // TODO: paramaterize this in the API.
	}
	proxier.setServiceInfo(service, si)

	glog.V(2).Infof("Proxying for service %q on %s port %d", service, protocol, portNum)
	go func(service ServicePortName, proxier *Proxier) {
		defer util.HandleCrash()
		atomic.AddInt32(&proxier.numProxyLoops, 1)
		sock.ProxyLoop(service, si, proxier)
		atomic.AddInt32(&proxier.numProxyLoops, -1)
	}(service, proxier)

	return si, nil
}

// How long we leave idle UDP connections open.
const udpIdleTimeout = 10 * time.Second

// OnUpdate manages the active set of service proxies.
// Active service proxies are reinitialized if found in the update set or
// shutdown if missing from the update set.
func (proxier *Proxier) OnUpdate(services []api.Service) {
	glog.V(4).Infof("Received update notice: %+v", services)
	activeServices := make(map[ServicePortName]bool) // use a map as a set
	for i := range services {
		service := &services[i]

		// if ClusterIP is "None" or empty, skip proxying
		if !api.IsServiceIPSet(service) {
			glog.V(3).Infof("Skipping service %s due to clusterIP = %q", types.NamespacedName{service.Namespace, service.Name}, service.Spec.ClusterIP)
			continue
		}

		for i := range service.Spec.Ports {
			servicePort := &service.Spec.Ports[i]

			serviceName := ServicePortName{types.NamespacedName{service.Namespace, service.Name}, servicePort.Name}
			activeServices[serviceName] = true
			serviceIP := net.ParseIP(service.Spec.ClusterIP)
			info, exists := proxier.getServiceInfo(serviceName)
			// TODO: check health of the socket?  What if ProxyLoop exited?
			if exists && sameConfig(info, service, servicePort) {
				// Nothing changed.
				continue
			}
			if exists {
				glog.V(4).Infof("Something changed for service %q: stopping it", serviceName)
				err := proxier.closePortal(serviceName, info)
				if err != nil {
					glog.Errorf("Failed to close portal for %q: %v", serviceName, err)
				}
				err = proxier.stopProxy(serviceName, info)
				if err != nil {
					glog.Errorf("Failed to stop service %q: %v", serviceName, err)
				}
			}

			proxyPort, err := proxier.proxyPorts.AllocateNext()
			if err != nil {
				glog.Errorf("failed to allocate proxy port for service %q: %v", serviceName, err)
				continue
			}

			glog.V(1).Infof("Adding new service %q at %s:%d/%s", serviceName, serviceIP, servicePort.Port, servicePort.Protocol)
			info, err = proxier.addServiceOnPort(serviceName, servicePort.Protocol, proxyPort, udpIdleTimeout)
			if err != nil {
				glog.Errorf("Failed to start proxy for %q: %v", serviceName, err)
				continue
			}
			info.portal.ip = serviceIP
			info.portal.port = servicePort.Port
			info.deprecatedPublicIPs = service.Spec.DeprecatedPublicIPs
			// Deep-copy in case the service instance changes
			info.loadBalancerStatus = *api.LoadBalancerStatusDeepCopy(&service.Status.LoadBalancer)
			info.nodePort = servicePort.NodePort
			info.sessionAffinityType = service.Spec.SessionAffinity
			glog.V(4).Infof("info: %+v", info)

			err = proxier.openPortal(serviceName, info)
			if err != nil {
				glog.Errorf("Failed to open portal for %q: %v", serviceName, err)
			}
			proxier.loadBalancer.NewService(serviceName, info.sessionAffinityType, info.stickyMaxAgeMinutes)
		}
	}
	proxier.mu.Lock()
	defer proxier.mu.Unlock()
	for name, info := range proxier.serviceMap {
		if !activeServices[name] {
			glog.V(1).Infof("Stopping service %q", name)
			err := proxier.closePortal(name, info)
			if err != nil {
				glog.Errorf("Failed to close portal for %q: %v", name, err)
			}
			err = proxier.stopProxyInternal(name, info)
			if err != nil {
				glog.Errorf("Failed to stop service %q: %v", name, err)
			}
		}
	}
}

func sameConfig(info *serviceInfo, service *api.Service, port *api.ServicePort) bool {
	if info.protocol != port.Protocol || info.portal.port != port.Port || info.nodePort != port.NodePort {
		return false
	}
	if !info.portal.ip.Equal(net.ParseIP(service.Spec.ClusterIP)) {
		return false
	}
	if !ipsEqual(info.deprecatedPublicIPs, service.Spec.DeprecatedPublicIPs) {
		return false
	}
	if !api.LoadBalancerStatusEqual(&info.loadBalancerStatus, &service.Status.LoadBalancer) {
		return false
	}
	if info.sessionAffinityType != service.Spec.SessionAffinity {
		return false
	}
	return true
}

func ipsEqual(lhs, rhs []string) bool {
	if len(lhs) != len(rhs) {
		return false
	}
	for i := range lhs {
		if lhs[i] != rhs[i] {
			return false
		}
	}
	return true
}

func (proxier *Proxier) openPortal(service ServicePortName, info *serviceInfo) error {
	err := proxier.openOnePortal(info.portal, info.protocol, proxier.listenIP, info.proxyPort, service)
	if err != nil {
		return err
	}
	for _, publicIP := range info.deprecatedPublicIPs {
		err = proxier.openOnePortal(portal{net.ParseIP(publicIP), info.portal.port}, info.protocol, proxier.listenIP, info.proxyPort, service)
		if err != nil {
			return err
		}
	}
	for _, ingress := range info.loadBalancerStatus.Ingress {
		if ingress.IP != "" {
			err = proxier.openOnePortal(portal{net.ParseIP(ingress.IP), info.portal.port}, info.protocol, proxier.listenIP, info.proxyPort, service)
			if err != nil {
				return err
			}
		}
	}
	if info.nodePort != 0 {
		err = proxier.openNodePort(info.nodePort, info.protocol, proxier.listenIP, info.proxyPort, service)
		if err != nil {
			return err
		}
	}
	return nil
}

func (proxier *Proxier) openOnePortal(portal portal, protocol api.Protocol, proxyIP net.IP, proxyPort int, name ServicePortName) error {
	// Handle traffic from containers.
	args := proxier.iptablesContainerPortalArgs(portal.ip, portal.port, protocol, proxyIP, proxyPort, name)
	existed, err := proxier.iptables.EnsureRule(iptables.Append, iptables.TableNAT, iptablesContainerPortalChain, args...)
	if err != nil {
		glog.Errorf("Failed to install iptables %s rule for service %q", iptablesContainerPortalChain, name)
		return err
	}
	if !existed {
		glog.V(3).Infof("Opened iptables from-containers portal for service %q on %s %s:%d", name, protocol, portal.ip, portal.port)
	}

	// Handle traffic from the host.
	args = proxier.iptablesHostPortalArgs(portal.ip, portal.port, protocol, proxyIP, proxyPort, name)
	existed, err = proxier.iptables.EnsureRule(iptables.Append, iptables.TableNAT, iptablesHostPortalChain, args...)
	if err != nil {
		glog.Errorf("Failed to install iptables %s rule for service %q", iptablesHostPortalChain, name)
		return err
	}
	if !existed {
		glog.V(3).Infof("Opened iptables from-host portal for service %q on %s %s:%d", name, protocol, portal.ip, portal.port)
	}
	return nil
}

// Marks a port as being owned by a particular service, or returns error if already claimed.
// Idempotent: reclaiming with the same owner is not an error
func (proxier *Proxier) claimPort(port int, protocol api.Protocol, owner ServicePortName) error {
	proxier.portMapMutex.Lock()
	defer proxier.portMapMutex.Unlock()

	// TODO: We could pre-populate some reserved ports into portMap and/or blacklist some well-known ports

	key := portMapKey{port: port, protocol: protocol}
	existing, found := proxier.portMap[key]
	if !found {
		proxier.portMap[key] = owner
		return nil
	}
	if existing == owner {
		// We are idempotent
		return nil
	}
	return fmt.Errorf("Port conflict detected on port %v.  %v vs %v", key, owner, existing)
}

// Release a claim on a port.  Returns an error if the owner does not match the claim.
// Tolerates release on an unclaimed port, to simplify .
func (proxier *Proxier) releasePort(port int, protocol api.Protocol, owner ServicePortName) error {
	proxier.portMapMutex.Lock()
	defer proxier.portMapMutex.Unlock()

	key := portMapKey{port: port, protocol: protocol}
	existing, found := proxier.portMap[key]
	if !found {
		// We tolerate this, it happens if we are cleaning up a failed allocation
		glog.Infof("Ignoring release on unowned port: %v", key)
		return nil
	}
	if existing != owner {
		return fmt.Errorf("Port conflict detected on port %v (unowned unlock).  %v vs %v", key, owner, existing)
	}
	delete(proxier.portMap, key)
	return nil
}

func (proxier *Proxier) openNodePort(nodePort int, protocol api.Protocol, proxyIP net.IP, proxyPort int, name ServicePortName) error {
	// TODO: Do we want to allow containers to access public services?  Probably yes.
	// TODO: We could refactor this to be the same code as portal, but with IP == nil

	err := proxier.claimPort(nodePort, protocol, name)
	if err != nil {
		return err
	}

	// Handle traffic from containers.
	args := proxier.iptablesContainerNodePortArgs(nodePort, protocol, proxyIP, proxyPort, name)
	existed, err := proxier.iptables.EnsureRule(iptables.Append, iptables.TableNAT, iptablesContainerNodePortChain, args...)
	if err != nil {
		glog.Errorf("Failed to install iptables %s rule for service %q", iptablesContainerNodePortChain, name)
		return err
	}
	if !existed {
		glog.Infof("Opened iptables from-containers public port for service %q on %s port %d", name, protocol, nodePort)
	}

	// Handle traffic from the host.
	args = proxier.iptablesHostNodePortArgs(nodePort, protocol, proxyIP, proxyPort, name)
	existed, err = proxier.iptables.EnsureRule(iptables.Append, iptables.TableNAT, iptablesHostNodePortChain, args...)
	if err != nil {
		glog.Errorf("Failed to install iptables %s rule for service %q", iptablesHostNodePortChain, name)
		return err
	}
	if !existed {
		glog.Infof("Opened iptables from-host public port for service %q on %s port %d", name, protocol, nodePort)
	}
	return nil
}

func (proxier *Proxier) closePortal(service ServicePortName, info *serviceInfo) error {
	// Collect errors and report them all at the end.
	el := proxier.closeOnePortal(info.portal, info.protocol, proxier.listenIP, info.proxyPort, service)
	for _, publicIP := range info.deprecatedPublicIPs {
		el = append(el, proxier.closeOnePortal(portal{net.ParseIP(publicIP), info.portal.port}, info.protocol, proxier.listenIP, info.proxyPort, service)...)
	}
	for _, ingress := range info.loadBalancerStatus.Ingress {
		if ingress.IP != "" {
			el = append(el, proxier.closeOnePortal(portal{net.ParseIP(ingress.IP), info.portal.port}, info.protocol, proxier.listenIP, info.proxyPort, service)...)
		}
	}
	if info.nodePort != 0 {
		el = append(el, proxier.closeNodePort(info.nodePort, info.protocol, proxier.listenIP, info.proxyPort, service)...)
	}
	if len(el) == 0 {
		glog.V(3).Infof("Closed iptables portals for service %q", service)
	} else {
		glog.Errorf("Some errors closing iptables portals for service %q", service)
	}
	return errors.NewAggregate(el)
}

func (proxier *Proxier) closeOnePortal(portal portal, protocol api.Protocol, proxyIP net.IP, proxyPort int, name ServicePortName) []error {
	el := []error{}

	// Handle traffic from containers.
	args := proxier.iptablesContainerPortalArgs(portal.ip, portal.port, protocol, proxyIP, proxyPort, name)
	if err := proxier.iptables.DeleteRule(iptables.TableNAT, iptablesContainerPortalChain, args...); err != nil {
		glog.Errorf("Failed to delete iptables %s rule for service %q", iptablesContainerPortalChain, name)
		el = append(el, err)
	}

	// Handle traffic from the host.
	args = proxier.iptablesHostPortalArgs(portal.ip, portal.port, protocol, proxyIP, proxyPort, name)
	if err := proxier.iptables.DeleteRule(iptables.TableNAT, iptablesHostPortalChain, args...); err != nil {
		glog.Errorf("Failed to delete iptables %s rule for service %q", iptablesHostPortalChain, name)
		el = append(el, err)
	}

	return el
}

func (proxier *Proxier) closeNodePort(nodePort int, protocol api.Protocol, proxyIP net.IP, proxyPort int, name ServicePortName) []error {
	el := []error{}

	// Handle traffic from containers.
	args := proxier.iptablesContainerNodePortArgs(nodePort, protocol, proxyIP, proxyPort, name)
	if err := proxier.iptables.DeleteRule(iptables.TableNAT, iptablesContainerNodePortChain, args...); err != nil {
		glog.Errorf("Failed to delete iptables %s rule for service %q", iptablesContainerNodePortChain, name)
		el = append(el, err)
	}

	// Handle traffic from the host.
	args = proxier.iptablesHostNodePortArgs(nodePort, protocol, proxyIP, proxyPort, name)
	if err := proxier.iptables.DeleteRule(iptables.TableNAT, iptablesHostNodePortChain, args...); err != nil {
		glog.Errorf("Failed to delete iptables %s rule for service %q", iptablesHostNodePortChain, name)
		el = append(el, err)
	}

	if err := proxier.releasePort(nodePort, protocol, name); err != nil {
		el = append(el, err)
	}

	return el
}

// See comments in the *PortalArgs() functions for some details about why we
// use two chains for portals.
var iptablesContainerPortalChain iptables.Chain = "KUBE-PORTALS-CONTAINER"
var iptablesHostPortalChain iptables.Chain = "KUBE-PORTALS-HOST"

// Chains for NodePort services
var iptablesContainerNodePortChain iptables.Chain = "KUBE-NODEPORT-CONTAINER"
var iptablesHostNodePortChain iptables.Chain = "KUBE-NODEPORT-HOST"

// Ensure that the iptables infrastructure we use is set up.  This can safely be called periodically.
func iptablesInit(ipt iptables.Interface) error {
	// TODO: There is almost certainly room for optimization here.  E.g. If
	// we knew the service_cluster_ip_range CIDR we could fast-track outbound packets not
	// destined for a service. There's probably more, help wanted.

	// Danger - order of these rules matters here:
	//
	// We match portal rules first, then NodePort rules.  For NodePort rules, we filter primarily on --dst-type LOCAL,
	// because we want to listen on all local addresses, but don't match internet traffic with the same dst port number.
	//
	// There is one complication (per thockin):
	// -m addrtype --dst-type LOCAL is what we want except that it is broken (by intent without foresight to our usecase)
	// on at least GCE. Specifically, GCE machines have a daemon which learns what external IPs are forwarded to that
	// machine, and configure a local route for that IP, making a match for --dst-type LOCAL when we don't want it to.
	// Removing the route gives correct behavior until the daemon recreates it.
	// Killing the daemon is an option, but means that any non-kubernetes use of the machine with external IP will be broken.
	//
	// This applies to IPs on GCE that are actually from a load-balancer; they will be categorized as LOCAL.
	// _If_ the chains were in the wrong order, and the LB traffic had dst-port == a NodePort on some other service,
	// the NodePort would take priority (incorrectly).
	// This is unlikely (and would only affect outgoing traffic from the cluster to the load balancer, which seems
	// doubly-unlikely), but we need to be careful to keep the rules in the right order.
	args := []string{ /* service_cluster_ip_range matching could go here */ }
	args = append(args, "-m", "comment", "--comment", "handle ClusterIPs; NOTE: this must be before the NodePort rules")
	if _, err := ipt.EnsureChain(iptables.TableNAT, iptablesContainerPortalChain); err != nil {
		return err
	}
	if _, err := ipt.EnsureRule(iptables.Prepend, iptables.TableNAT, iptables.ChainPrerouting, append(args, "-j", string(iptablesContainerPortalChain))...); err != nil {
		return err
	}
	if _, err := ipt.EnsureChain(iptables.TableNAT, iptablesHostPortalChain); err != nil {
		return err
	}
	if _, err := ipt.EnsureRule(iptables.Prepend, iptables.TableNAT, iptables.ChainOutput, append(args, "-j", string(iptablesHostPortalChain))...); err != nil {
		return err
	}

	// This set of rules matches broadly (addrtype & destination port), and therefore must come after the portal rules
	args = []string{"-m", "addrtype", "--dst-type", "LOCAL"}
	args = append(args, "-m", "comment", "--comment", "handle service NodePorts; NOTE: this must be the last rule in the chain")
	if _, err := ipt.EnsureChain(iptables.TableNAT, iptablesContainerNodePortChain); err != nil {
		return err
	}
	if _, err := ipt.EnsureRule(iptables.Append, iptables.TableNAT, iptables.ChainPrerouting, append(args, "-j", string(iptablesContainerNodePortChain))...); err != nil {
		return err
	}
	if _, err := ipt.EnsureChain(iptables.TableNAT, iptablesHostNodePortChain); err != nil {
		return err
	}
	if _, err := ipt.EnsureRule(iptables.Append, iptables.TableNAT, iptables.ChainOutput, append(args, "-j", string(iptablesHostNodePortChain))...); err != nil {
		return err
	}

	// TODO: Verify order of rules.
	return nil
}

// Flush all of our custom iptables rules.
func iptablesFlush(ipt iptables.Interface) error {
	el := []error{}
	if err := ipt.FlushChain(iptables.TableNAT, iptablesContainerPortalChain); err != nil {
		el = append(el, err)
	}
	if err := ipt.FlushChain(iptables.TableNAT, iptablesHostPortalChain); err != nil {
		el = append(el, err)
	}
	if err := ipt.FlushChain(iptables.TableNAT, iptablesContainerNodePortChain); err != nil {
		el = append(el, err)
	}
	if err := ipt.FlushChain(iptables.TableNAT, iptablesHostNodePortChain); err != nil {
		el = append(el, err)
	}
	if len(el) != 0 {
		glog.Errorf("Some errors flushing old iptables portals: %v", el)
	}
	return errors.NewAggregate(el)
}

// Used below.
var zeroIPv4 = net.ParseIP("0.0.0.0")
var localhostIPv4 = net.ParseIP("127.0.0.1")

var zeroIPv6 = net.ParseIP("::0")
var localhostIPv6 = net.ParseIP("::1")

// Build a slice of iptables args that are common to from-container and from-host portal rules.
func iptablesCommonPortalArgs(destIP net.IP, destPort int, protocol api.Protocol, service ServicePortName) []string {
	// This list needs to include all fields as they are eventually spit out
	// by iptables-save.  This is because some systems do not support the
	// 'iptables -C' arg, and so fall back on parsing iptables-save output.
	// If this does not match, it will not pass the check.  For example:
	// adding the /32 on the destination IP arg is not strictly required,
	// but causes this list to not match the final iptables-save output.
	// This is fragile and I hope one day we can stop supporting such old
	// iptables versions.
	args := []string{
		"-m", "comment",
		"--comment", service.String(),
		"-p", strings.ToLower(string(protocol)),
		"-m", strings.ToLower(string(protocol)),
		"--dport", fmt.Sprintf("%d", destPort),
	}

	if destIP != nil {
		args = append(args, "-d", fmt.Sprintf("%s/32", destIP.String()))
	}

	return args
}

// Build a slice of iptables args for a from-container portal rule.
func (proxier *Proxier) iptablesContainerPortalArgs(destIP net.IP, destPort int, protocol api.Protocol, proxyIP net.IP, proxyPort int, service ServicePortName) []string {
	args := iptablesCommonPortalArgs(destIP, destPort, protocol, service)

	// This is tricky.
	//
	// If the proxy is bound (see Proxier.listenIP) to 0.0.0.0 ("any
	// interface") we want to use REDIRECT, which sends traffic to the
	// "primary address of the incoming interface" which means the container
	// bridge, if there is one.  When the response comes, it comes from that
	// same interface, so the NAT matches and the response packet is
	// correct.  This matters for UDP, since there is no per-connection port
	// number.
	//
	// The alternative would be to use DNAT, except that it doesn't work
	// (empirically):
	//   * DNAT to 127.0.0.1 = Packets just disappear - this seems to be a
	//     well-known limitation of iptables.
	//   * DNAT to eth0's IP = Response packets come from the bridge, which
	//     breaks the NAT, and makes things like DNS not accept them.  If
	//     this could be resolved, it would simplify all of this code.
	//
	// If the proxy is bound to a specific IP, then we have to use DNAT to
	// that IP.  Unlike the previous case, this works because the proxy is
	// ONLY listening on that IP, not the bridge.
	//
	// Why would anyone bind to an address that is not inclusive of
	// localhost?  Apparently some cloud environments have their public IP
	// exposed as a real network interface AND do not have firewalling.  We
	// don't want to expose everything out to the world.
	//
	// Unfortunately, I don't know of any way to listen on some (N > 1)
	// interfaces but not ALL interfaces, short of doing it manually, and
	// this is simpler than that.
	//
	// If the proxy is bound to localhost only, all of this is broken.  Not
	// allowed.
	if proxyIP.Equal(zeroIPv4) || proxyIP.Equal(zeroIPv6) {
		// TODO: Can we REDIRECT with IPv6?
		args = append(args, "-j", "REDIRECT", "--to-ports", fmt.Sprintf("%d", proxyPort))
	} else {
		// TODO: Can we DNAT with IPv6?
		args = append(args, "-j", "DNAT", "--to-destination", net.JoinHostPort(proxyIP.String(), strconv.Itoa(proxyPort)))
	}
	return args
}

// Build a slice of iptables args for a from-host portal rule.
func (proxier *Proxier) iptablesHostPortalArgs(destIP net.IP, destPort int, protocol api.Protocol, proxyIP net.IP, proxyPort int, service ServicePortName) []string {
	args := iptablesCommonPortalArgs(destIP, destPort, protocol, service)

	// This is tricky.
	//
	// If the proxy is bound (see Proxier.listenIP) to 0.0.0.0 ("any
	// interface") we want to do the same as from-container traffic and use
	// REDIRECT.  Except that it doesn't work (empirically).  REDIRECT on
	// localpackets sends the traffic to localhost (special case, but it is
	// documented) but the response comes from the eth0 IP (not sure why,
	// truthfully), which makes DNS unhappy.
	//
	// So we have to use DNAT.  DNAT to 127.0.0.1 can't work for the same
	// reason.
	//
	// So we do our best to find an interface that is not a loopback and
	// DNAT to that.  This works (again, empirically).
	//
	// If the proxy is bound to a specific IP, then we have to use DNAT to
	// that IP.  Unlike the previous case, this works because the proxy is
	// ONLY listening on that IP, not the bridge.
	//
	// If the proxy is bound to localhost only, this should work, but we
	// don't allow it for now.
	if proxyIP.Equal(zeroIPv4) || proxyIP.Equal(zeroIPv6) {
		proxyIP = proxier.hostIP
	}
	// TODO: Can we DNAT with IPv6?
	args = append(args, "-j", "DNAT", "--to-destination", net.JoinHostPort(proxyIP.String(), strconv.Itoa(proxyPort)))
	return args
}

// Build a slice of iptables args for a from-container public-port rule.
// See iptablesContainerPortalArgs
// TODO: Should we just reuse iptablesContainerPortalArgs?
func (proxier *Proxier) iptablesContainerNodePortArgs(nodePort int, protocol api.Protocol, proxyIP net.IP, proxyPort int, service ServicePortName) []string {
	args := iptablesCommonPortalArgs(nil, nodePort, protocol, service)

	if proxyIP.Equal(zeroIPv4) || proxyIP.Equal(zeroIPv6) {
		// TODO: Can we REDIRECT with IPv6?
		args = append(args, "-j", "REDIRECT", "--to-ports", fmt.Sprintf("%d", proxyPort))
	} else {
		// TODO: Can we DNAT with IPv6?
		args = append(args, "-j", "DNAT", "--to-destination", net.JoinHostPort(proxyIP.String(), strconv.Itoa(proxyPort)))
	}

	return args
}

// Build a slice of iptables args for a from-host public-port rule.
// See iptablesHostPortalArgs
// TODO: Should we just reuse iptablesHostPortalArgs?
func (proxier *Proxier) iptablesHostNodePortArgs(nodePort int, protocol api.Protocol, proxyIP net.IP, proxyPort int, service ServicePortName) []string {
	args := iptablesCommonPortalArgs(nil, nodePort, protocol, service)

	if proxyIP.Equal(zeroIPv4) || proxyIP.Equal(zeroIPv6) {
		proxyIP = proxier.hostIP
	}
	// TODO: Can we DNAT with IPv6?
	args = append(args, "-j", "DNAT", "--to-destination", net.JoinHostPort(proxyIP.String(), strconv.Itoa(proxyPort)))
	return args
}

func isTooManyFDsError(err error) bool {
	return strings.Contains(err.Error(), "too many open files")
}

func isClosedError(err error) bool {
	// A brief discussion about handling closed error here:
	// https://code.google.com/p/go/issues/detail?id=4373#c14
	// TODO: maybe create a stoppable TCP listener that returns a StoppedError
	return strings.HasSuffix(err.Error(), "use of closed network connection")
}<|MERGE_RESOLUTION|>--- conflicted
+++ resolved
@@ -160,42 +160,40 @@
 		if err := iptablesInit(proxier.iptables); err != nil {
 			glog.Errorf("Failed to ensure iptables: %v", err)
 		}
-		proxier.ensurePortals()
-		proxier.cleanupStaleStickySessions()
+
+		// Lock proxier to copy it's content to local arrays
+		// opentPortal is slow to process iptables actions
+		// it result on a freeze in network flow processed by all proxysocket functions
+		// until it return.
+		// By copying proxier.serviceMap outside of the main loop we unlock as soon as
+		// possible the network treatment.
+		// Global network flow is a top priority to ensure performance.
+		proxier.mu.Lock()
+		// Copy serviceMap key to localServiceName[]
+		// Copy serviceMap value to localServiceInfo[]
+		// keep them sync by local counter
+
+		index := 0
+		serviceMapLen := len(proxier.serviceMap)
+		localServiceName := make([]ServicePortName, serviceMapLen)
+		localServiceInfo := make([]*serviceInfo, serviceMapLen)
+
+		// NB: This does not remove rules that should not be present.
+		for name, info := range proxier.serviceMap {
+			localServiceName[index] = name
+			localServiceInfo[index] = info
+			index++
+		}
+		// release the lock and let the network flow to process
+		proxier.mu.Unlock()
+
+		proxier.ensurePortals(localServiceName, localServiceInfo)
+		proxier.cleanupStaleStickySessions(localServiceName)
 	}
 }
 
 // Ensure that portals exist for all services.
-func (proxier *Proxier) ensurePortals() {
-<<<<<<< HEAD
-	// Lock proxier to copy it's content to local arrays
-	// opentPortal is slow to process iptables actions
-	// it result on a freeze in network flow processed by all proxysocket functions
-	// until it return.
-	// By copying proxier.serviceMap outside of the main loop we unlock as soon as
-	// possible the network treatment.
-	// Global network flow is a top priority to ensure performance.
-	proxier.mu.Lock()
-	// Copy serviceMap key to localServiceName[]
-	// Copy serviceMap value to localServiceInfo[]
-	// keep them sync by local counter
-
-	index := 0
-	serviceMapLen := len(proxier.serviceMap)
-	localServiceName := make([]ServicePortName, serviceMapLen)
-	localServiceInfo := make([]*serviceInfo , serviceMapLen)
-
-=======
-	// NB: This does not remove rules that should not be present.
->>>>>>> ddea3d53
-	for name, info := range proxier.serviceMap {
-		localServiceName[index] = name
-		localServiceInfo[index] = info
-		index++
-	}
-	// free the lock and let the network flow to process
-	proxier.mu.Unlock()
-
+func (proxier *Proxier) ensurePortals(localServiceName []ServicePortName, localServiceInfo []*serviceInfo) {
 	// NB: This does not remove rules that should not be present.
 	// get the current index and service name
 	for index, name := range localServiceName {
@@ -208,10 +206,8 @@
 }
 
 // clean up any stale sticky session records in the hash map.
-func (proxier *Proxier) cleanupStaleStickySessions() {
-	proxier.mu.Lock()
-	defer proxier.mu.Unlock()
-	for name := range proxier.serviceMap {
+func (proxier *Proxier) cleanupStaleStickySessions(localServiceName []ServicePortName) {
+	for _, name := range localServiceName {
 		proxier.loadBalancer.CleanupStaleStickySessions(name)
 	}
 }
