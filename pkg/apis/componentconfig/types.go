/*
Copyright 2015 The Kubernetes Authors.

Licensed under the Apache License, Version 2.0 (the "License");
you may not use this file except in compliance with the License.
You may obtain a copy of the License at

    http://www.apache.org/licenses/LICENSE-2.0

Unless required by applicable law or agreed to in writing, software
distributed under the License is distributed on an "AS IS" BASIS,
WITHOUT WARRANTIES OR CONDITIONS OF ANY KIND, either express or implied.
See the License for the specific language governing permissions and
limitations under the License.
*/

package componentconfig

import (
	"k8s.io/kubernetes/pkg/api/unversioned"
	utilconfig "k8s.io/kubernetes/pkg/util/config"
)

type KubeProxyConfiguration struct {
	unversioned.TypeMeta

	// bindAddress is the IP address for the proxy server to serve on (set to 0.0.0.0
	// for all interfaces)
	BindAddress string `json:"bindAddress"`
	// clusterCIDR is the CIDR range of the pods in the cluster. It is used to
	// bridge traffic coming from outside of the cluster. If not provided,
	// no off-cluster bridging will be performed.
	ClusterCIDR string `json:"clusterCIDR"`
	// healthzBindAddress is the IP address for the health check server to serve on,
	// defaulting to 127.0.0.1 (set to 0.0.0.0 for all interfaces)
	HealthzBindAddress string `json:"healthzBindAddress"`
	// healthzPort is the port to bind the health check server. Use 0 to disable.
	HealthzPort int32 `json:"healthzPort"`
	// hostnameOverride, if non-empty, will be used as the identity instead of the actual hostname.
	HostnameOverride string `json:"hostnameOverride"`
	// iptablesMasqueradeBit is the bit of the iptables fwmark space to use for SNAT if using
	// the pure iptables proxy mode. Values must be within the range [0, 31].
	IPTablesMasqueradeBit *int32 `json:"iptablesMasqueradeBit"`
	// iptablesSyncPeriod is the period that iptables rules are refreshed (e.g. '5s', '1m',
	// '2h22m').  Must be greater than 0.
	IPTablesSyncPeriod unversioned.Duration `json:"iptablesSyncPeriodSeconds"`
	// iptablesMinSyncPeriod is the minimum period that iptables rules are refreshed (e.g. '5s', '1m',
	// '2h22m').
	IPTablesMinSyncPeriod unversioned.Duration `json:"iptablesMinSyncPeriodSeconds"`
	// kubeconfigPath is the path to the kubeconfig file with authorization information (the
	// master location is set by the master flag).
	KubeconfigPath string `json:"kubeconfigPath"`
	// masqueradeAll tells kube-proxy to SNAT everything if using the pure iptables proxy mode.
	MasqueradeAll bool `json:"masqueradeAll"`
	// master is the address of the Kubernetes API server (overrides any value in kubeconfig)
	Master string `json:"master"`
	// oomScoreAdj is the oom-score-adj value for kube-proxy process. Values must be within
	// the range [-1000, 1000]
	OOMScoreAdj *int32 `json:"oomScoreAdj"`
	// mode specifies which proxy mode to use.
	Mode ProxyMode `json:"mode"`
	// portRange is the range of host ports (beginPort-endPort, inclusive) that may be consumed
	// in order to proxy service traffic. If unspecified (0-0) then ports will be randomly chosen.
	PortRange string `json:"portRange"`
	// resourceContainer is the absolute name of the resource-only container to create and run
	// the Kube-proxy in (Default: /kube-proxy).
	ResourceContainer string `json:"resourceContainer"`
	// udpIdleTimeout is how long an idle UDP connection will be kept open (e.g. '250ms', '2s').
	// Must be greater than 0. Only applicable for proxyMode=userspace.
	UDPIdleTimeout unversioned.Duration `json:"udpTimeoutMilliseconds"`
	// conntrackMax is the maximum number of NAT connections to track (0 to
	// leave as-is).  This takes precedence over conntrackMaxPerCore and conntrackMin.
	ConntrackMax int32 `json:"conntrackMax"`
	// conntrackMaxPerCore is the maximum number of NAT connections to track
	// per CPU core (0 to leave the limit as-is and ignore conntrackMin).
	ConntrackMaxPerCore int32 `json:"conntrackMaxPerCore"`
	// conntrackMin is the minimum value of connect-tracking records to allocate,
	// regardless of conntrackMaxPerCore (set conntrackMaxPerCore=0 to leave the limit as-is).
	ConntrackMin int32 `json:"conntrackMin"`
	// conntrackTCPEstablishedTimeout is how long an idle TCP connection will be kept open
	// (e.g. '2s').  Must be greater than 0.
	ConntrackTCPEstablishedTimeout unversioned.Duration `json:"conntrackTCPEstablishedTimeout"`
	// conntrackTCPCloseWaitTimeout is how long an idle conntrack entry
	// in CLOSE_WAIT state will remain in the conntrack
	// table. (e.g. '60s'). Must be greater than 0 to set.
	ConntrackTCPCloseWaitTimeout unversioned.Duration `json:"conntrackTCPCloseWaitTimeout"`
}

// Currently two modes of proxying are available: 'userspace' (older, stable) or 'iptables'
// (newer, faster). If blank, look at the Node object on the Kubernetes API and respect the
// 'net.experimental.kubernetes.io/proxy-mode' annotation if provided.  Otherwise use the
// best-available proxy (currently iptables, but may change in future versions).  If the
// iptables proxy is selected, regardless of how, but the system's kernel or iptables
// versions are insufficient, this always falls back to the userspace proxy.
type ProxyMode string

const (
	ProxyModeUserspace ProxyMode = "userspace"
	ProxyModeIPTables  ProxyMode = "iptables"
)

// HairpinMode denotes how the kubelet should configure networking to handle
// hairpin packets.
type HairpinMode string

// Enum settings for different ways to handle hairpin packets.
const (
	// Set the hairpin flag on the veth of containers in the respective
	// container runtime.
	HairpinVeth = "hairpin-veth"
	// Make the container bridge promiscuous. This will force it to accept
	// hairpin packets, even if the flag isn't set on ports of the bridge.
	PromiscuousBridge = "promiscuous-bridge"
	// Neither of the above. If the kubelet is started in this hairpin mode
	// and kube-proxy is running in iptables mode, hairpin packets will be
	// dropped by the container bridge.
	HairpinNone = "none"
)

// TODO: curate the ordering and structure of this config object
type KubeletConfiguration struct {
	unversioned.TypeMeta

	// podManifestPath is the path to the directory containing pod manifests to
	// run, or the path to a single manifest file
	PodManifestPath string `json:"podManifestPath"`
	// syncFrequency is the max period between synchronizing running
	// containers and config
	SyncFrequency unversioned.Duration `json:"syncFrequency"`
	// fileCheckFrequency is the duration between checking config files for
	// new data
	FileCheckFrequency unversioned.Duration `json:"fileCheckFrequency"`
	// httpCheckFrequency is the duration between checking http for new data
	HTTPCheckFrequency unversioned.Duration `json:"httpCheckFrequency"`
	// manifestURL is the URL for accessing the container manifest
	ManifestURL string `json:"manifestURL"`
	// DEPRECATED: manifestURLHeader is the HTTP header to use when accessing the manifest
	// URL, with the key separated from the value with a ':', as in 'key:value'
	ManifestURLHeader string `json:"manifestURLHeader"`
	// manifestURLHeaders is a comma-separated list of HTTP headers to use
	// when accessing the manifest URL, with the key separated from the value
<<<<<<< HEAD
	// with a ':', as in 'key:value', will be combined with ManifestURLHeader
=======
	// with a ':', as in 'key:value'. These will be applied in addition to
	// the header provided via manifest-url-header.
>>>>>>> 909b2636
	ManifestURLHeaders []string `json:"manifestURLHeaders"`
	// enableServer enables the Kubelet's server
	EnableServer bool `json:"enableServer"`
	// address is the IP address for the Kubelet to serve on (set to 0.0.0.0
	// for all interfaces)
	Address string `json:"address"`
	// port is the port for the Kubelet to serve on.
	Port int32 `json:"port"`
	// readOnlyPort is the read-only port for the Kubelet to serve on with
	// no authentication/authorization (set to 0 to disable)
	ReadOnlyPort int32 `json:"readOnlyPort"`
	// tlsCertFile is the file containing x509 Certificate for HTTPS.  (CA cert,
	// if any, concatenated after server cert). If tlsCertFile and
	// tlsPrivateKeyFile are not provided, a self-signed certificate
	// and key are generated for the public address and saved to the directory
	// passed to certDir.
	TLSCertFile string `json:"tlsCertFile"`
	// tlsPrivateKeyFile is the ile containing x509 private key matching
	// tlsCertFile.
	TLSPrivateKeyFile string `json:"tlsPrivateKeyFile"`
	// certDirectory is the directory where the TLS certs are located (by
	// default /var/run/kubernetes). If tlsCertFile and tlsPrivateKeyFile
	// are provided, this flag will be ignored.
	CertDirectory string `json:"certDirectory"`
	// authentication specifies how requests to the Kubelet's server are authenticated
	Authentication KubeletAuthentication `json:"authentication"`
	// authorization specifies how requests to the Kubelet's server are authorized
	Authorization KubeletAuthorization `json:"authorization"`
	// hostnameOverride is the hostname used to identify the kubelet instead
	// of the actual hostname.
	HostnameOverride string `json:"hostnameOverride"`
	// podInfraContainerImage is the image whose network/ipc namespaces
	// containers in each pod will use.
	PodInfraContainerImage string `json:"podInfraContainerImage"`
	// dockerEndpoint is the path to the docker endpoint to communicate with.
	DockerEndpoint string `json:"dockerEndpoint"`
	// rootDirectory is the directory path to place kubelet files (volume
	// mounts,etc).
	RootDirectory string `json:"rootDirectory"`
	// seccompProfileRoot is the directory path for seccomp profiles.
	SeccompProfileRoot string `json:"seccompProfileRoot"`
	// allowPrivileged enables containers to request privileged mode.
	// Defaults to false.
	AllowPrivileged bool `json:"allowPrivileged"`
	// hostNetworkSources is a comma-separated list of sources from which the
	// Kubelet allows pods to use of host network. Defaults to "*". Valid
	// options are "file", "http", "api", and "*" (all sources).
	HostNetworkSources []string `json:"hostNetworkSources"`
	// hostPIDSources is a comma-separated list of sources from which the
	// Kubelet allows pods to use the host pid namespace. Defaults to "*".
	HostPIDSources []string `json:"hostPIDSources"`
	// hostIPCSources is a comma-separated list of sources from which the
	// Kubelet allows pods to use the host ipc namespace. Defaults to "*".
	HostIPCSources []string `json:"hostIPCSources"`
	// registryPullQPS is the limit of registry pulls per second. If 0,
	// unlimited. Set to 0 for no limit. Defaults to 5.0.
	RegistryPullQPS int32 `json:"registryPullQPS"`
	// registryBurst is the maximum size of a bursty pulls, temporarily allows
	// pulls to burst to this number, while still not exceeding registryQps.
	// Only used if registryQPS > 0.
	RegistryBurst int32 `json:"registryBurst"`
	// eventRecordQPS is the maximum event creations per second. If 0, there
	// is no limit enforced.
	EventRecordQPS int32 `json:"eventRecordQPS"`
	// eventBurst is the maximum size of a bursty event records, temporarily
	// allows event records to burst to this number, while still not exceeding
	// event-qps. Only used if eventQps > 0
	EventBurst int32 `json:"eventBurst"`
	// enableDebuggingHandlers enables server endpoints for log collection
	// and local running of containers and commands
	EnableDebuggingHandlers bool `json:"enableDebuggingHandlers"`
	// minimumGCAge is the minimum age for a finished container before it is
	// garbage collected.
	MinimumGCAge unversioned.Duration `json:"minimumGCAge"`
	// maxPerPodContainerCount is the maximum number of old instances to
	// retain per container. Each container takes up some disk space.
	MaxPerPodContainerCount int32 `json:"maxPerPodContainerCount"`
	// maxContainerCount is the maximum number of old instances of containers
	// to retain globally. Each container takes up some disk space.
	MaxContainerCount int32 `json:"maxContainerCount"`
	// cAdvisorPort is the port of the localhost cAdvisor endpoint
	CAdvisorPort int32 `json:"cAdvisorPort"`
	// healthzPort is the port of the localhost healthz endpoint
	HealthzPort int32 `json:"healthzPort"`
	// healthzBindAddress is the IP address for the healthz server to serve
	// on.
	HealthzBindAddress string `json:"healthzBindAddress"`
	// oomScoreAdj is The oom-score-adj value for kubelet process. Values
	// must be within the range [-1000, 1000].
	OOMScoreAdj int32 `json:"oomScoreAdj"`
	// registerNode enables automatic registration with the apiserver.
	RegisterNode bool `json:"registerNode"`
	// clusterDomain is the DNS domain for this cluster. If set, kubelet will
	// configure all containers to search this domain in addition to the
	// host's search domains.
	ClusterDomain string `json:"clusterDomain"`
	// masterServiceNamespace is The namespace from which the kubernetes
	// master services should be injected into pods.
	MasterServiceNamespace string `json:"masterServiceNamespace"`
	// clusterDNS is the IP address for a cluster DNS server.  If set, kubelet
	// will configure all containers to use this for DNS resolution in
	// addition to the host's DNS servers
	ClusterDNS string `json:"clusterDNS"`
	// streamingConnectionIdleTimeout is the maximum time a streaming connection
	// can be idle before the connection is automatically closed.
	StreamingConnectionIdleTimeout unversioned.Duration `json:"streamingConnectionIdleTimeout"`
	// nodeStatusUpdateFrequency is the frequency that kubelet posts node
	// status to master. Note: be cautious when changing the constant, it
	// must work with nodeMonitorGracePeriod in nodecontroller.
	NodeStatusUpdateFrequency unversioned.Duration `json:"nodeStatusUpdateFrequency"`
	// imageMinimumGCAge is the minimum age for an unused image before it is
	// garbage collected.
	ImageMinimumGCAge unversioned.Duration `json:"imageMinimumGCAge"`
	// imageGCHighThresholdPercent is the percent of disk usage after which
	// image garbage collection is always run.
	ImageGCHighThresholdPercent int32 `json:"imageGCHighThresholdPercent"`
	// imageGCLowThresholdPercent is the percent of disk usage before which
	// image garbage collection is never run. Lowest disk usage to garbage
	// collect to.
	ImageGCLowThresholdPercent int32 `json:"imageGCLowThresholdPercent"`
	// lowDiskSpaceThresholdMB is the absolute free disk space, in MB, to
	// maintain. When disk space falls below this threshold, new pods would
	// be rejected.
	LowDiskSpaceThresholdMB int32 `json:"lowDiskSpaceThresholdMB"`
	// How frequently to calculate and cache volume disk usage for all pods
	VolumeStatsAggPeriod unversioned.Duration `json:"volumeStatsAggPeriod"`
	// networkPluginName is the name of the network plugin to be invoked for
	// various events in kubelet/pod lifecycle
	NetworkPluginName string `json:"networkPluginName"`
	// networkPluginMTU is the MTU to be passed to the network plugin,
	// and overrides the default MTU for cases where it cannot be automatically
	// computed (such as IPSEC).
	NetworkPluginMTU int32 `json:"networkPluginMTU"`
	// networkPluginDir is the full path of the directory in which to search
	// for network plugins (and, for backwards-compat, CNI config files)
	NetworkPluginDir string `json:"networkPluginDir"`
	// CNIConfDir is the full path of the directory in which to search for
	// CNI config files
	CNIConfDir string `json:"cniConfDir"`
	// CNIBinDir is the full path of the directory in which to search for
	// CNI plugin binaries
	CNIBinDir string `json:"cniBinDir"`
	// volumePluginDir is the full path of the directory in which to search
	// for additional third party volume plugins
	VolumePluginDir string `json:"volumePluginDir"`
	// cloudProvider is the provider for cloud services.
	// +optional
	CloudProvider string `json:"cloudProvider,omitempty"`
	// cloudConfigFile is the path to the cloud provider configuration file.
	// +optional
	CloudConfigFile string `json:"cloudConfigFile,omitempty"`
	// KubeletCgroups is the absolute name of cgroups to isolate the kubelet in.
	// +optional
	KubeletCgroups string `json:"kubeletCgroups,omitempty"`
	// Enable QoS based Cgroup hierarchy: top level cgroups for QoS Classes
	// And all Burstable and BestEffort pods are brought up under their
	// specific top level QoS cgroup.
	// +optional
	ExperimentalCgroupsPerQOS bool `json:"experimentalCgroupsPerQOS,omitempty"`
	// driver that the kubelet uses to manipulate cgroups on the host (cgroupfs or systemd)
	// +optional
	CgroupDriver string `json:"cgroupDriver,omitempty"`
	// Cgroups that container runtime is expected to be isolated in.
	// +optional
	RuntimeCgroups string `json:"runtimeCgroups,omitempty"`
	// SystemCgroups is absolute name of cgroups in which to place
	// all non-kernel processes that are not already in a container. Empty
	// for no container. Rolling back the flag requires a reboot.
	// +optional
	SystemCgroups string `json:"systemCgroups,omitempty"`
	// CgroupRoot is the root cgroup to use for pods.
	// If ExperimentalCgroupsPerQOS is enabled, this is the root of the QoS cgroup hierarchy.
	// +optional
	CgroupRoot string `json:"cgroupRoot,omitempty"`
	// containerRuntime is the container runtime to use.
	ContainerRuntime string `json:"containerRuntime"`
	// remoteRuntimeEndpoint is the endpoint of remote runtime service
	RemoteRuntimeEndpoint string `json:"remoteRuntimeEndpoint"`
	// remoteImageEndpoint is the endpoint of remote image service
	RemoteImageEndpoint string `json:"remoteImageEndpoint"`
	// runtimeRequestTimeout is the timeout for all runtime requests except long running
	// requests - pull, logs, exec and attach.
	// +optional
	RuntimeRequestTimeout unversioned.Duration `json:"runtimeRequestTimeout,omitempty"`
	// rktPath is the path of rkt binary. Leave empty to use the first rkt in
	// $PATH.
	// +optional
	RktPath string `json:"rktPath,omitempty"`
	// experimentalMounterPath is the path of mounter binary. Leave empty to use the default mount path
	ExperimentalMounterPath string `json:"experimentalMounterPath,omitempty"`
	// rktApiEndpoint is the endpoint of the rkt API service to communicate with.
	// +optional
	RktAPIEndpoint string `json:"rktAPIEndpoint,omitempty"`
	// rktStage1Image is the image to use as stage1. Local paths and
	// http/https URLs are supported.
	// +optional
	RktStage1Image string `json:"rktStage1Image,omitempty"`
	// lockFilePath is the path that kubelet will use to as a lock file.
	// It uses this file as a lock to synchronize with other kubelet processes
	// that may be running.
	LockFilePath string `json:"lockFilePath"`
	// ExitOnLockContention is a flag that signifies to the kubelet that it is running
	// in "bootstrap" mode. This requires that 'LockFilePath' has been set.
	// This will cause the kubelet to listen to inotify events on the lock file,
	// releasing it and exiting when another process tries to open that file.
	ExitOnLockContention bool `json:"exitOnLockContention"`
	// How should the kubelet configure the container bridge for hairpin packets.
	// Setting this flag allows endpoints in a Service to loadbalance back to
	// themselves if they should try to access their own Service. Values:
	//   "promiscuous-bridge": make the container bridge promiscuous.
	//   "hairpin-veth":       set the hairpin flag on container veth interfaces.
	//   "none":               do nothing.
	// Generally, one must set --hairpin-mode=veth-flag to achieve hairpin NAT,
	// because promiscous-bridge assumes the existence of a container bridge named cbr0.
	HairpinMode string `json:"hairpinMode"`
	// The node has babysitter process monitoring docker and kubelet.
	BabysitDaemons bool `json:"babysitDaemons"`
	// maxPods is the number of pods that can run on this Kubelet.
	MaxPods int32 `json:"maxPods"`
	// nvidiaGPUs is the number of NVIDIA GPU devices on this node.
	NvidiaGPUs int32 `json:"nvidiaGPUs"`
	// dockerExecHandlerName is the handler to use when executing a command
	// in a container. Valid values are 'native' and 'nsenter'. Defaults to
	// 'native'.
	DockerExecHandlerName string `json:"dockerExecHandlerName"`
	// The CIDR to use for pod IP addresses, only used in standalone mode.
	// In cluster mode, this is obtained from the master.
	PodCIDR string `json:"podCIDR"`
	// ResolverConfig is the resolver configuration file used as the basis
	// for the container DNS resolution configuration."), []
	ResolverConfig string `json:"resolvConf"`
	// cpuCFSQuota is Enable CPU CFS quota enforcement for containers that
	// specify CPU limits
	CPUCFSQuota bool `json:"cpuCFSQuota"`
	// containerized should be set to true if kubelet is running in a container.
	Containerized bool `json:"containerized"`
	// maxOpenFiles is Number of files that can be opened by Kubelet process.
	MaxOpenFiles int64 `json:"maxOpenFiles"`
	// reconcileCIDR is Reconcile node CIDR with the CIDR specified by the
	// API server. Won't have any effect if register-node is false.
	ReconcileCIDR bool `json:"reconcileCIDR"`
	// registerSchedulable tells the kubelet to register the node as
	// schedulable. Won't have any effect if register-node is false.
	RegisterSchedulable bool `json:"registerSchedulable"`
	// contentType is contentType of requests sent to apiserver.
	ContentType string `json:"contentType"`
	// kubeAPIQPS is the QPS to use while talking with kubernetes apiserver
	KubeAPIQPS int32 `json:"kubeAPIQPS"`
	// kubeAPIBurst is the burst to allow while talking with kubernetes
	// apiserver
	KubeAPIBurst int32 `json:"kubeAPIBurst"`
	// serializeImagePulls when enabled, tells the Kubelet to pull images one
	// at a time. We recommend *not* changing the default value on nodes that
	// run docker daemon with version  < 1.9 or an Aufs storage backend.
	// Issue #10959 has more details.
	SerializeImagePulls bool `json:"serializeImagePulls"`
	// outOfDiskTransitionFrequency is duration for which the kubelet has to
	// wait before transitioning out of out-of-disk node condition status.
	// +optional
	OutOfDiskTransitionFrequency unversioned.Duration `json:"outOfDiskTransitionFrequency,omitempty"`
	// nodeIP is IP address of the node. If set, kubelet will use this IP
	// address for the node.
	// +optional
	NodeIP string `json:"nodeIP,omitempty"`
	// nodeLabels to add when registering the node in the cluster.
	NodeLabels map[string]string `json:"nodeLabels"`
	// nonMasqueradeCIDR configures masquerading: traffic to IPs outside this range will use IP masquerade.
	NonMasqueradeCIDR string `json:"nonMasqueradeCIDR"`
	// enable gathering custom metrics.
	EnableCustomMetrics bool `json:"enableCustomMetrics"`
	// Comma-delimited list of hard eviction expressions.  For example, 'memory.available<300Mi'.
	// +optional
	EvictionHard string `json:"evictionHard,omitempty"`
	// Comma-delimited list of soft eviction expressions.  For example, 'memory.available<300Mi'.
	// +optional
	EvictionSoft string `json:"evictionSoft,omitempty"`
	// Comma-delimeted list of grace periods for each soft eviction signal.  For example, 'memory.available=30s'.
	// +optional
	EvictionSoftGracePeriod string `json:"evictionSoftGracePeriod,omitempty"`
	// Duration for which the kubelet has to wait before transitioning out of an eviction pressure condition.
	// +optional
	EvictionPressureTransitionPeriod unversioned.Duration `json:"evictionPressureTransitionPeriod,omitempty"`
	// Maximum allowed grace period (in seconds) to use when terminating pods in response to a soft eviction threshold being met.
	// +optional
	EvictionMaxPodGracePeriod int32 `json:"evictionMaxPodGracePeriod,omitempty"`
	// Comma-delimited list of minimum reclaims (e.g. imagefs.available=2Gi) that describes the minimum amount of resource the kubelet will reclaim when performing a pod eviction if that resource is under pressure.
	// +optional
	EvictionMinimumReclaim string `json:"evictionMinimumReclaim,omitempty"`
	// Maximum number of pods per core. Cannot exceed MaxPods
	PodsPerCore int32 `json:"podsPerCore"`
	// enableControllerAttachDetach enables the Attach/Detach controller to
	// manage attachment/detachment of volumes scheduled to this node, and
	// disables kubelet from executing any attach/detach operations
	EnableControllerAttachDetach bool `json:"enableControllerAttachDetach"`
	// A set of ResourceName=ResourceQuantity (e.g. cpu=200m,memory=150G) pairs
	// that describe resources reserved for non-kubernetes components.
	// Currently only cpu and memory are supported. [default=none]
	// See http://kubernetes.io/docs/user-guide/compute-resources for more detail.
	SystemReserved utilconfig.ConfigurationMap `json:"systemReserved"`
	// A set of ResourceName=ResourceQuantity (e.g. cpu=200m,memory=150G) pairs
	// that describe resources reserved for kubernetes system components.
	// Currently only cpu and memory are supported. [default=none]
	// See http://kubernetes.io/docs/user-guide/compute-resources for more detail.
	KubeReserved utilconfig.ConfigurationMap `json:"kubeReserved"`
	// Default behaviour for kernel tuning
	ProtectKernelDefaults bool `json:"protectKernelDefaults"`
	// If true, Kubelet ensures a set of iptables rules are present on host.
	// These rules will serve as utility for various components, e.g. kube-proxy.
	// The rules will be created based on IPTablesMasqueradeBit and IPTablesDropBit.
	MakeIPTablesUtilChains bool `json:"makeIPTablesUtilChains"`
	// iptablesMasqueradeBit is the bit of the iptables fwmark space to use for SNAT
	// Values must be within the range [0, 31].
	// Warning: Please match the value of corresponding parameter in kube-proxy
	// TODO: clean up IPTablesMasqueradeBit in kube-proxy
	IPTablesMasqueradeBit int32 `json:"iptablesMasqueradeBit"`
	// iptablesDropBit is the bit of the iptables fwmark space to use for dropping packets. Kubelet will ensure iptables mark and drop rules.
	// Values must be within the range [0, 31]. Must be different from IPTablesMasqueradeBit
	IPTablesDropBit int32 `json:"iptablesDropBit"`
	// Whitelist of unsafe sysctls or sysctl patterns (ending in *).
	// +optional
	AllowedUnsafeSysctls []string `json:"experimentalAllowedUnsafeSysctls,omitempty"`
	// featureGates is a string of comma-separated key=value pairs that describe feature
	// gates for alpha/experimental features.
	FeatureGates string `json:"featureGates"`
	// Enable Container Runtime Interface (CRI) integration.
	// +optional
	EnableCRI bool `json:"enableCRI,omitempty"`
	// TODO(#34726:1.8.0): Remove the opt-in for failing when swap is enabled.
	// Tells the Kubelet to fail to start if swap is enabled on the node.
	ExperimentalFailSwapOn bool `json:"experimentalFailSwapOn,omitempty"`
	// This flag, if set, enables a check prior to mount operations to verify that the required components
	// (binaries, etc.) to mount the volume are available on the underlying node. If the check is enabled
	// and fails the mount operation fails.
	ExperimentalCheckNodeCapabilitiesBeforeMount bool `json:"ExperimentalCheckNodeCapabilitiesBeforeMount,omitempty"`
}

type KubeletAuthorizationMode string

const (
	// KubeletAuthorizationModeAlwaysAllow authorizes all authenticated requests
	KubeletAuthorizationModeAlwaysAllow KubeletAuthorizationMode = "AlwaysAllow"
	// KubeletAuthorizationModeWebhook uses the SubjectAccessReview API to determine authorization
	KubeletAuthorizationModeWebhook KubeletAuthorizationMode = "Webhook"
)

type KubeletAuthorization struct {
	// mode is the authorization mode to apply to requests to the kubelet server.
	// Valid values are AlwaysAllow and Webhook.
	// Webhook mode uses the SubjectAccessReview API to determine authorization.
	Mode KubeletAuthorizationMode `json:"mode"`

	// webhook contains settings related to Webhook authorization.
	Webhook KubeletWebhookAuthorization `json:"webhook"`
}

type KubeletWebhookAuthorization struct {
	// cacheAuthorizedTTL is the duration to cache 'authorized' responses from the webhook authorizer.
	CacheAuthorizedTTL unversioned.Duration `json:"cacheAuthorizedTTL"`
	// cacheUnauthorizedTTL is the duration to cache 'unauthorized' responses from the webhook authorizer.
	CacheUnauthorizedTTL unversioned.Duration `json:"cacheUnauthorizedTTL"`
}

type KubeletAuthentication struct {
	// x509 contains settings related to x509 client certificate authentication
	X509 KubeletX509Authentication `json:"x509"`
	// webhook contains settings related to webhook bearer token authentication
	Webhook KubeletWebhookAuthentication `json:"webhook"`
	// anonymous contains settings related to anonymous authentication
	Anonymous KubeletAnonymousAuthentication `json:"anonymous"`
}

type KubeletX509Authentication struct {
	// clientCAFile is the path to a PEM-encoded certificate bundle. If set, any request presenting a client certificate
	// signed by one of the authorities in the bundle is authenticated with a username corresponding to the CommonName,
	// and groups corresponding to the Organization in the client certificate.
	ClientCAFile string `json:"clientCAFile"`
}

type KubeletWebhookAuthentication struct {
	// enabled allows bearer token authentication backed by the tokenreviews.authentication.k8s.io API
	Enabled bool `json:"enabled"`
	// cacheTTL enables caching of authentication results
	CacheTTL unversioned.Duration `json:"cacheTTL"`
}

type KubeletAnonymousAuthentication struct {
	// enabled allows anonymous requests to the kubelet server.
	// Requests that are not rejected by another authentication method are treated as anonymous requests.
	// Anonymous requests have a username of system:anonymous, and a group name of system:unauthenticated.
	Enabled bool `json:"enabled"`
}

type KubeSchedulerConfiguration struct {
	unversioned.TypeMeta

	// port is the port that the scheduler's http service runs on.
	Port int32 `json:"port"`
	// address is the IP address to serve on.
	Address string `json:"address"`
	// algorithmProvider is the scheduling algorithm provider to use.
	AlgorithmProvider string `json:"algorithmProvider"`
	// policyConfigFile is the filepath to the scheduler policy configuration.
	PolicyConfigFile string `json:"policyConfigFile"`
	// enableProfiling enables profiling via web interface.
	EnableProfiling bool `json:"enableProfiling"`
	// contentType is contentType of requests sent to apiserver.
	ContentType string `json:"contentType"`
	// kubeAPIQPS is the QPS to use while talking with kubernetes apiserver.
	KubeAPIQPS float32 `json:"kubeAPIQPS"`
	// kubeAPIBurst is the QPS burst to use while talking with kubernetes apiserver.
	KubeAPIBurst int32 `json:"kubeAPIBurst"`
	// schedulerName is name of the scheduler, used to select which pods
	// will be processed by this scheduler, based on pod's annotation with
	// key 'scheduler.alpha.kubernetes.io/name'.
	SchedulerName string `json:"schedulerName"`
	// RequiredDuringScheduling affinity is not symmetric, but there is an implicit PreferredDuringScheduling affinity rule
	// corresponding to every RequiredDuringScheduling affinity rule.
	// HardPodAffinitySymmetricWeight represents the weight of implicit PreferredDuringScheduling affinity rule, in the range 0-100.
	HardPodAffinitySymmetricWeight int `json:"hardPodAffinitySymmetricWeight"`
	// Indicate the "all topologies" set for empty topologyKey when it's used for PreferredDuringScheduling pod anti-affinity.
	FailureDomains string `json:"failureDomains"`
	// leaderElection defines the configuration of leader election client.
	LeaderElection LeaderElectionConfiguration `json:"leaderElection"`
}

// LeaderElectionConfiguration defines the configuration of leader election
// clients for components that can run with leader election enabled.
type LeaderElectionConfiguration struct {
	// leaderElect enables a leader election client to gain leadership
	// before executing the main loop. Enable this when running replicated
	// components for high availability.
	LeaderElect bool `json:"leaderElect"`
	// leaseDuration is the duration that non-leader candidates will wait
	// after observing a leadership renewal until attempting to acquire
	// leadership of a led but unrenewed leader slot. This is effectively the
	// maximum duration that a leader can be stopped before it is replaced
	// by another candidate. This is only applicable if leader election is
	// enabled.
	LeaseDuration unversioned.Duration `json:"leaseDuration"`
	// renewDeadline is the interval between attempts by the acting master to
	// renew a leadership slot before it stops leading. This must be less
	// than or equal to the lease duration. This is only applicable if leader
	// election is enabled.
	RenewDeadline unversioned.Duration `json:"renewDeadline"`
	// retryPeriod is the duration the clients should wait between attempting
	// acquisition and renewal of a leadership. This is only applicable if
	// leader election is enabled.
	RetryPeriod unversioned.Duration `json:"retryPeriod"`
}

type KubeControllerManagerConfiguration struct {
	unversioned.TypeMeta

	// port is the port that the controller-manager's http service runs on.
	Port int32 `json:"port"`
	// address is the IP address to serve on (set to 0.0.0.0 for all interfaces).
	Address string `json:"address"`
	// useServiceAccountCredentials indicates whether controllers should be run with
	// individual service account credentials.
	UseServiceAccountCredentials bool `json:"useServiceAccountCredentials"`
	// cloudProvider is the provider for cloud services.
	CloudProvider string `json:"cloudProvider"`
	// cloudConfigFile is the path to the cloud provider configuration file.
	CloudConfigFile string `json:"cloudConfigFile"`
	// concurrentEndpointSyncs is the number of endpoint syncing operations
	// that will be done concurrently. Larger number = faster endpoint updating,
	// but more CPU (and network) load.
	ConcurrentEndpointSyncs int32 `json:"concurrentEndpointSyncs"`
	// concurrentRSSyncs is the number of replica sets that are  allowed to sync
	// concurrently. Larger number = more responsive replica  management, but more
	// CPU (and network) load.
	ConcurrentRSSyncs int32 `json:"concurrentRSSyncs"`
	// concurrentRCSyncs is the number of replication controllers that are
	// allowed to sync concurrently. Larger number = more responsive replica
	// management, but more CPU (and network) load.
	ConcurrentRCSyncs int32 `json:"concurrentRCSyncs"`
	// concurrentServiceSyncs is the number of services that are
	// allowed to sync concurrently. Larger number = more responsive service
	// management, but more CPU (and network) load.
	ConcurrentServiceSyncs int32 `json:"concurrentServiceSyncs"`
	// concurrentResourceQuotaSyncs is the number of resource quotas that are
	// allowed to sync concurrently. Larger number = more responsive quota
	// management, but more CPU (and network) load.
	ConcurrentResourceQuotaSyncs int32 `json:"concurrentResourceQuotaSyncs"`
	// concurrentDeploymentSyncs is the number of deployment objects that are
	// allowed to sync concurrently. Larger number = more responsive deployments,
	// but more CPU (and network) load.
	ConcurrentDeploymentSyncs int32 `json:"concurrentDeploymentSyncs"`
	// concurrentDaemonSetSyncs is the number of daemonset objects that are
	// allowed to sync concurrently. Larger number = more responsive daemonset,
	// but more CPU (and network) load.
	ConcurrentDaemonSetSyncs int32 `json:"concurrentDaemonSetSyncs"`
	// concurrentJobSyncs is the number of job objects that are
	// allowed to sync concurrently. Larger number = more responsive jobs,
	// but more CPU (and network) load.
	ConcurrentJobSyncs int32 `json:"concurrentJobSyncs"`
	// concurrentNamespaceSyncs is the number of namespace objects that are
	// allowed to sync concurrently.
	ConcurrentNamespaceSyncs int32 `json:"concurrentNamespaceSyncs"`
	// concurrentSATokenSyncs is the number of service account token syncing operations
	// that will be done concurrently.
	ConcurrentSATokenSyncs int32 `json:"concurrentSATokenSyncs"`
	// lookupCacheSizeForRC is the size of lookup cache for replication controllers.
	// Larger number = more responsive replica management, but more MEM load.
	LookupCacheSizeForRC int32 `json:"lookupCacheSizeForRC"`
	// lookupCacheSizeForRS is the size of lookup cache for replicatsets.
	// Larger number = more responsive replica management, but more MEM load.
	LookupCacheSizeForRS int32 `json:"lookupCacheSizeForRS"`
	// lookupCacheSizeForDaemonSet is the size of lookup cache for daemonsets.
	// Larger number = more responsive daemonset, but more MEM load.
	LookupCacheSizeForDaemonSet int32 `json:"lookupCacheSizeForDaemonSet"`
	// serviceSyncPeriod is the period for syncing services with their external
	// load balancers.
	ServiceSyncPeriod unversioned.Duration `json:"serviceSyncPeriod"`
	// nodeSyncPeriod is the period for syncing nodes from cloudprovider. Longer
	// periods will result in fewer calls to cloud provider, but may delay addition
	// of new nodes to cluster.
	NodeSyncPeriod unversioned.Duration `json:"nodeSyncPeriod"`
	// routeReconciliationPeriod is the period for reconciling routes created for Nodes by cloud provider..
	RouteReconciliationPeriod unversioned.Duration `json:"routeReconciliationPeriod"`
	// resourceQuotaSyncPeriod is the period for syncing quota usage status
	// in the system.
	ResourceQuotaSyncPeriod unversioned.Duration `json:"resourceQuotaSyncPeriod"`
	// namespaceSyncPeriod is the period for syncing namespace life-cycle
	// updates.
	NamespaceSyncPeriod unversioned.Duration `json:"namespaceSyncPeriod"`
	// pvClaimBinderSyncPeriod is the period for syncing persistent volumes
	// and persistent volume claims.
	PVClaimBinderSyncPeriod unversioned.Duration `json:"pvClaimBinderSyncPeriod"`
	// minResyncPeriod is the resync period in reflectors; will be random between
	// minResyncPeriod and 2*minResyncPeriod.
	MinResyncPeriod unversioned.Duration `json:"minResyncPeriod"`
	// terminatedPodGCThreshold is the number of terminated pods that can exist
	// before the terminated pod garbage collector starts deleting terminated pods.
	// If <= 0, the terminated pod garbage collector is disabled.
	TerminatedPodGCThreshold int32 `json:"terminatedPodGCThreshold"`
	// horizontalPodAutoscalerSyncPeriod is the period for syncing the number of
	// pods in horizontal pod autoscaler.
	HorizontalPodAutoscalerSyncPeriod unversioned.Duration `json:"horizontalPodAutoscalerSyncPeriod"`
	// deploymentControllerSyncPeriod is the period for syncing the deployments.
	DeploymentControllerSyncPeriod unversioned.Duration `json:"deploymentControllerSyncPeriod"`
	// podEvictionTimeout is the grace period for deleting pods on failed nodes.
	PodEvictionTimeout unversioned.Duration `json:"podEvictionTimeout"`
	// DEPRECATED: deletingPodsQps is the number of nodes per second on which pods are deleted in
	// case of node failure.
	DeletingPodsQps float32 `json:"deletingPodsQps"`
	// DEPRECATED: deletingPodsBurst is the number of nodes on which pods are bursty deleted in
	// case of node failure. For more details look into RateLimiter.
	DeletingPodsBurst int32 `json:"deletingPodsBurst"`
	// nodeMontiorGracePeriod is the amount of time which we allow a running node to be
	// unresponsive before marking it unhealthy. Must be N times more than kubelet's
	// nodeStatusUpdateFrequency, where N means number of retries allowed for kubelet
	// to post node status.
	NodeMonitorGracePeriod unversioned.Duration `json:"nodeMonitorGracePeriod"`
	// registerRetryCount is the number of retries for initial node registration.
	// Retry interval equals node-sync-period.
	RegisterRetryCount int32 `json:"registerRetryCount"`
	// nodeStartupGracePeriod is the amount of time which we allow starting a node to
	// be unresponsive before marking it unhealthy.
	NodeStartupGracePeriod unversioned.Duration `json:"nodeStartupGracePeriod"`
	// nodeMonitorPeriod is the period for syncing NodeStatus in NodeController.
	NodeMonitorPeriod unversioned.Duration `json:"nodeMonitorPeriod"`
	// serviceAccountKeyFile is the filename containing a PEM-encoded private RSA key
	// used to sign service account tokens.
	ServiceAccountKeyFile string `json:"serviceAccountKeyFile"`
	// clusterSigningCertFile is the filename containing a PEM-encoded
	// X509 CA certificate used to issue cluster-scoped certificates
	ClusterSigningCertFile string `json:"clusterSigningCertFile"`
	// clusterSigningCertFile is the filename containing a PEM-encoded
	// RSA or ECDSA private key used to issue cluster-scoped certificates
	ClusterSigningKeyFile string `json:"clusterSigningKeyFile"`
	// approveAllKubeletCSRs tells the CSR controller to approve all CSRs originating
	// from the kubelet bootstrapping group automatically.
	// WARNING: this grants all users with access to the certificates API group
	// the ability to create credentials for any user that has access to the boostrapping
	// user's credentials.
	ApproveAllKubeletCSRsForGroup string `json:"approveAllKubeletCSRsForGroup"`
	// enableProfiling enables profiling via web interface host:port/debug/pprof/
	EnableProfiling bool `json:"enableProfiling"`
	// clusterName is the instance prefix for the cluster.
	ClusterName string `json:"clusterName"`
	// clusterCIDR is CIDR Range for Pods in cluster.
	ClusterCIDR string `json:"clusterCIDR"`
	// serviceCIDR is CIDR Range for Services in cluster.
	ServiceCIDR string `json:"serviceCIDR"`
	// NodeCIDRMaskSize is the mask size for node cidr in cluster.
	NodeCIDRMaskSize int32 `json:"nodeCIDRMaskSize"`
	// allocateNodeCIDRs enables CIDRs for Pods to be allocated and, if
	// ConfigureCloudRoutes is true, to be set on the cloud provider.
	AllocateNodeCIDRs bool `json:"allocateNodeCIDRs"`
	// configureCloudRoutes enables CIDRs allocated with allocateNodeCIDRs
	// to be configured on the cloud provider.
	ConfigureCloudRoutes bool `json:"configureCloudRoutes"`
	// rootCAFile is the root certificate authority will be included in service
	// account's token secret. This must be a valid PEM-encoded CA bundle.
	RootCAFile string `json:"rootCAFile"`
	// contentType is contentType of requests sent to apiserver.
	ContentType string `json:"contentType"`
	// kubeAPIQPS is the QPS to use while talking with kubernetes apiserver.
	KubeAPIQPS float32 `json:"kubeAPIQPS"`
	// kubeAPIBurst is the burst to use while talking with kubernetes apiserver.
	KubeAPIBurst int32 `json:"kubeAPIBurst"`
	// leaderElection defines the configuration of leader election client.
	LeaderElection LeaderElectionConfiguration `json:"leaderElection"`
	// volumeConfiguration holds configuration for volume related features.
	VolumeConfiguration VolumeConfiguration `json:"volumeConfiguration"`
	// How long to wait between starting controller managers
	ControllerStartInterval unversioned.Duration `json:"controllerStartInterval"`
	// enables the generic garbage collector. MUST be synced with the
	// corresponding flag of the kube-apiserver. WARNING: the generic garbage
	// collector is an alpha feature.
	EnableGarbageCollector bool `json:"enableGarbageCollector"`
	// concurrentGCSyncs is the number of garbage collector workers that are
	// allowed to sync concurrently.
	ConcurrentGCSyncs int32 `json:"concurrentGCSyncs"`
	// nodeEvictionRate is the number of nodes per second on which pods are deleted in case of node failure when a zone is healthy
	NodeEvictionRate float32 `json:"nodeEvictionRate"`
	// secondaryNodeEvictionRate is the number of nodes per second on which pods are deleted in case of node failure when a zone is unhealty
	SecondaryNodeEvictionRate float32 `json:"secondaryNodeEvictionRate"`
	// secondaryNodeEvictionRate is implicitly overridden to 0 for clusters smaller than or equal to largeClusterSizeThreshold
	LargeClusterSizeThreshold int32 `json:"largeClusterSizeThreshold"`
	// Zone is treated as unhealthy in nodeEvictionRate and secondaryNodeEvictionRate when at least
	// unhealthyZoneThreshold (no less than 3) of Nodes in the zone are NotReady
	UnhealthyZoneThreshold float32 `json:"unhealthyZoneThreshold"`
}

// VolumeConfiguration contains *all* enumerated flags meant to configure all volume
// plugins. From this config, the controller-manager binary will create many instances of
// volume.VolumeConfig, each containing only the configuration needed for that plugin which
// are then passed to the appropriate plugin. The ControllerManager binary is the only part
// of the code which knows what plugins are supported and which flags correspond to each plugin.
type VolumeConfiguration struct {
	// enableHostPathProvisioning enables HostPath PV provisioning when running without a
	// cloud provider. This allows testing and development of provisioning features. HostPath
	// provisioning is not supported in any way, won't work in a multi-node cluster, and
	// should not be used for anything other than testing or development.
	EnableHostPathProvisioning bool `json:"enableHostPathProvisioning"`
	// enableDynamicProvisioning enables the provisioning of volumes when running within an environment
	// that supports dynamic provisioning. Defaults to true.
	EnableDynamicProvisioning bool `json:"enableDynamicProvisioning"`
	// persistentVolumeRecyclerConfiguration holds configuration for persistent volume plugins.
	PersistentVolumeRecyclerConfiguration PersistentVolumeRecyclerConfiguration `json:"persitentVolumeRecyclerConfiguration"`
	// volumePluginDir is the full path of the directory in which the flex
	// volume plugin should search for additional third party volume plugins
	FlexVolumePluginDir string `json:"flexVolumePluginDir"`
}

type PersistentVolumeRecyclerConfiguration struct {
	// maximumRetry is number of retries the PV recycler will execute on failure to recycle
	// PV.
	MaximumRetry int32 `json:"maximumRetry"`
	// minimumTimeoutNFS is the minimum ActiveDeadlineSeconds to use for an NFS Recycler
	// pod.
	MinimumTimeoutNFS int32 `json:"minimumTimeoutNFS"`
	// podTemplateFilePathNFS is the file path to a pod definition used as a template for
	// NFS persistent volume recycling
	PodTemplateFilePathNFS string `json:"podTemplateFilePathNFS"`
	// incrementTimeoutNFS is the increment of time added per Gi to ActiveDeadlineSeconds
	// for an NFS scrubber pod.
	IncrementTimeoutNFS int32 `json:"incrementTimeoutNFS"`
	// podTemplateFilePathHostPath is the file path to a pod definition used as a template for
	// HostPath persistent volume recycling. This is for development and testing only and
	// will not work in a multi-node cluster.
	PodTemplateFilePathHostPath string `json:"podTemplateFilePathHostPath"`
	// minimumTimeoutHostPath is the minimum ActiveDeadlineSeconds to use for a HostPath
	// Recycler pod.  This is for development and testing only and will not work in a multi-node
	// cluster.
	MinimumTimeoutHostPath int32 `json:"minimumTimeoutHostPath"`
	// incrementTimeoutHostPath is the increment of time added per Gi to ActiveDeadlineSeconds
	// for a HostPath scrubber pod.  This is for development and testing only and will not work
	// in a multi-node cluster.
	IncrementTimeoutHostPath int32 `json:"incrementTimeoutHostPath"`
}<|MERGE_RESOLUTION|>--- conflicted
+++ resolved
@@ -17,12 +17,12 @@
 package componentconfig
 
 import (
-	"k8s.io/kubernetes/pkg/api/unversioned"
+	metav1 "k8s.io/kubernetes/pkg/apis/meta/v1"
 	utilconfig "k8s.io/kubernetes/pkg/util/config"
 )
 
 type KubeProxyConfiguration struct {
-	unversioned.TypeMeta
+	metav1.TypeMeta
 
 	// bindAddress is the IP address for the proxy server to serve on (set to 0.0.0.0
 	// for all interfaces)
@@ -43,10 +43,10 @@
 	IPTablesMasqueradeBit *int32 `json:"iptablesMasqueradeBit"`
 	// iptablesSyncPeriod is the period that iptables rules are refreshed (e.g. '5s', '1m',
 	// '2h22m').  Must be greater than 0.
-	IPTablesSyncPeriod unversioned.Duration `json:"iptablesSyncPeriodSeconds"`
+	IPTablesSyncPeriod metav1.Duration `json:"iptablesSyncPeriodSeconds"`
 	// iptablesMinSyncPeriod is the minimum period that iptables rules are refreshed (e.g. '5s', '1m',
 	// '2h22m').
-	IPTablesMinSyncPeriod unversioned.Duration `json:"iptablesMinSyncPeriodSeconds"`
+	IPTablesMinSyncPeriod metav1.Duration `json:"iptablesMinSyncPeriodSeconds"`
 	// kubeconfigPath is the path to the kubeconfig file with authorization information (the
 	// master location is set by the master flag).
 	KubeconfigPath string `json:"kubeconfigPath"`
@@ -67,7 +67,7 @@
 	ResourceContainer string `json:"resourceContainer"`
 	// udpIdleTimeout is how long an idle UDP connection will be kept open (e.g. '250ms', '2s').
 	// Must be greater than 0. Only applicable for proxyMode=userspace.
-	UDPIdleTimeout unversioned.Duration `json:"udpTimeoutMilliseconds"`
+	UDPIdleTimeout metav1.Duration `json:"udpTimeoutMilliseconds"`
 	// conntrackMax is the maximum number of NAT connections to track (0 to
 	// leave as-is).  This takes precedence over conntrackMaxPerCore and conntrackMin.
 	ConntrackMax int32 `json:"conntrackMax"`
@@ -79,11 +79,11 @@
 	ConntrackMin int32 `json:"conntrackMin"`
 	// conntrackTCPEstablishedTimeout is how long an idle TCP connection will be kept open
 	// (e.g. '2s').  Must be greater than 0.
-	ConntrackTCPEstablishedTimeout unversioned.Duration `json:"conntrackTCPEstablishedTimeout"`
+	ConntrackTCPEstablishedTimeout metav1.Duration `json:"conntrackTCPEstablishedTimeout"`
 	// conntrackTCPCloseWaitTimeout is how long an idle conntrack entry
 	// in CLOSE_WAIT state will remain in the conntrack
 	// table. (e.g. '60s'). Must be greater than 0 to set.
-	ConntrackTCPCloseWaitTimeout unversioned.Duration `json:"conntrackTCPCloseWaitTimeout"`
+	ConntrackTCPCloseWaitTimeout metav1.Duration `json:"conntrackTCPCloseWaitTimeout"`
 }
 
 // Currently two modes of proxying are available: 'userspace' (older, stable) or 'iptables'
@@ -119,33 +119,24 @@
 
 // TODO: curate the ordering and structure of this config object
 type KubeletConfiguration struct {
-	unversioned.TypeMeta
+	metav1.TypeMeta
 
 	// podManifestPath is the path to the directory containing pod manifests to
 	// run, or the path to a single manifest file
 	PodManifestPath string `json:"podManifestPath"`
 	// syncFrequency is the max period between synchronizing running
 	// containers and config
-	SyncFrequency unversioned.Duration `json:"syncFrequency"`
+	SyncFrequency metav1.Duration `json:"syncFrequency"`
 	// fileCheckFrequency is the duration between checking config files for
 	// new data
-	FileCheckFrequency unversioned.Duration `json:"fileCheckFrequency"`
+	FileCheckFrequency metav1.Duration `json:"fileCheckFrequency"`
 	// httpCheckFrequency is the duration between checking http for new data
-	HTTPCheckFrequency unversioned.Duration `json:"httpCheckFrequency"`
+	HTTPCheckFrequency metav1.Duration `json:"httpCheckFrequency"`
 	// manifestURL is the URL for accessing the container manifest
 	ManifestURL string `json:"manifestURL"`
-	// DEPRECATED: manifestURLHeader is the HTTP header to use when accessing the manifest
+	// manifestURLHeader is the HTTP header to use when accessing the manifest
 	// URL, with the key separated from the value with a ':', as in 'key:value'
 	ManifestURLHeader string `json:"manifestURLHeader"`
-	// manifestURLHeaders is a comma-separated list of HTTP headers to use
-	// when accessing the manifest URL, with the key separated from the value
-<<<<<<< HEAD
-	// with a ':', as in 'key:value', will be combined with ManifestURLHeader
-=======
-	// with a ':', as in 'key:value'. These will be applied in addition to
-	// the header provided via manifest-url-header.
->>>>>>> 909b2636
-	ManifestURLHeaders []string `json:"manifestURLHeaders"`
 	// enableServer enables the Kubelet's server
 	EnableServer bool `json:"enableServer"`
 	// address is the IP address for the Kubelet to serve on (set to 0.0.0.0
@@ -218,7 +209,7 @@
 	EnableDebuggingHandlers bool `json:"enableDebuggingHandlers"`
 	// minimumGCAge is the minimum age for a finished container before it is
 	// garbage collected.
-	MinimumGCAge unversioned.Duration `json:"minimumGCAge"`
+	MinimumGCAge metav1.Duration `json:"minimumGCAge"`
 	// maxPerPodContainerCount is the maximum number of old instances to
 	// retain per container. Each container takes up some disk space.
 	MaxPerPodContainerCount int32 `json:"maxPerPodContainerCount"`
@@ -250,14 +241,14 @@
 	ClusterDNS string `json:"clusterDNS"`
 	// streamingConnectionIdleTimeout is the maximum time a streaming connection
 	// can be idle before the connection is automatically closed.
-	StreamingConnectionIdleTimeout unversioned.Duration `json:"streamingConnectionIdleTimeout"`
+	StreamingConnectionIdleTimeout metav1.Duration `json:"streamingConnectionIdleTimeout"`
 	// nodeStatusUpdateFrequency is the frequency that kubelet posts node
 	// status to master. Note: be cautious when changing the constant, it
 	// must work with nodeMonitorGracePeriod in nodecontroller.
-	NodeStatusUpdateFrequency unversioned.Duration `json:"nodeStatusUpdateFrequency"`
+	NodeStatusUpdateFrequency metav1.Duration `json:"nodeStatusUpdateFrequency"`
 	// imageMinimumGCAge is the minimum age for an unused image before it is
 	// garbage collected.
-	ImageMinimumGCAge unversioned.Duration `json:"imageMinimumGCAge"`
+	ImageMinimumGCAge metav1.Duration `json:"imageMinimumGCAge"`
 	// imageGCHighThresholdPercent is the percent of disk usage after which
 	// image garbage collection is always run.
 	ImageGCHighThresholdPercent int32 `json:"imageGCHighThresholdPercent"`
@@ -270,7 +261,7 @@
 	// be rejected.
 	LowDiskSpaceThresholdMB int32 `json:"lowDiskSpaceThresholdMB"`
 	// How frequently to calculate and cache volume disk usage for all pods
-	VolumeStatsAggPeriod unversioned.Duration `json:"volumeStatsAggPeriod"`
+	VolumeStatsAggPeriod metav1.Duration `json:"volumeStatsAggPeriod"`
 	// networkPluginName is the name of the network plugin to be invoked for
 	// various events in kubelet/pod lifecycle
 	NetworkPluginName string `json:"networkPluginName"`
@@ -328,7 +319,7 @@
 	// runtimeRequestTimeout is the timeout for all runtime requests except long running
 	// requests - pull, logs, exec and attach.
 	// +optional
-	RuntimeRequestTimeout unversioned.Duration `json:"runtimeRequestTimeout,omitempty"`
+	RuntimeRequestTimeout metav1.Duration `json:"runtimeRequestTimeout,omitempty"`
 	// rktPath is the path of rkt binary. Leave empty to use the first rkt in
 	// $PATH.
 	// +optional
@@ -404,7 +395,7 @@
 	// outOfDiskTransitionFrequency is duration for which the kubelet has to
 	// wait before transitioning out of out-of-disk node condition status.
 	// +optional
-	OutOfDiskTransitionFrequency unversioned.Duration `json:"outOfDiskTransitionFrequency,omitempty"`
+	OutOfDiskTransitionFrequency metav1.Duration `json:"outOfDiskTransitionFrequency,omitempty"`
 	// nodeIP is IP address of the node. If set, kubelet will use this IP
 	// address for the node.
 	// +optional
@@ -426,7 +417,7 @@
 	EvictionSoftGracePeriod string `json:"evictionSoftGracePeriod,omitempty"`
 	// Duration for which the kubelet has to wait before transitioning out of an eviction pressure condition.
 	// +optional
-	EvictionPressureTransitionPeriod unversioned.Duration `json:"evictionPressureTransitionPeriod,omitempty"`
+	EvictionPressureTransitionPeriod metav1.Duration `json:"evictionPressureTransitionPeriod,omitempty"`
 	// Maximum allowed grace period (in seconds) to use when terminating pods in response to a soft eviction threshold being met.
 	// +optional
 	EvictionMaxPodGracePeriod int32 `json:"evictionMaxPodGracePeriod,omitempty"`
@@ -502,9 +493,9 @@
 
 type KubeletWebhookAuthorization struct {
 	// cacheAuthorizedTTL is the duration to cache 'authorized' responses from the webhook authorizer.
-	CacheAuthorizedTTL unversioned.Duration `json:"cacheAuthorizedTTL"`
+	CacheAuthorizedTTL metav1.Duration `json:"cacheAuthorizedTTL"`
 	// cacheUnauthorizedTTL is the duration to cache 'unauthorized' responses from the webhook authorizer.
-	CacheUnauthorizedTTL unversioned.Duration `json:"cacheUnauthorizedTTL"`
+	CacheUnauthorizedTTL metav1.Duration `json:"cacheUnauthorizedTTL"`
 }
 
 type KubeletAuthentication struct {
@@ -527,7 +518,7 @@
 	// enabled allows bearer token authentication backed by the tokenreviews.authentication.k8s.io API
 	Enabled bool `json:"enabled"`
 	// cacheTTL enables caching of authentication results
-	CacheTTL unversioned.Duration `json:"cacheTTL"`
+	CacheTTL metav1.Duration `json:"cacheTTL"`
 }
 
 type KubeletAnonymousAuthentication struct {
@@ -538,7 +529,7 @@
 }
 
 type KubeSchedulerConfiguration struct {
-	unversioned.TypeMeta
+	metav1.TypeMeta
 
 	// port is the port that the scheduler's http service runs on.
 	Port int32 `json:"port"`
@@ -550,6 +541,8 @@
 	PolicyConfigFile string `json:"policyConfigFile"`
 	// enableProfiling enables profiling via web interface.
 	EnableProfiling bool `json:"enableProfiling"`
+	// enableContentionProfiling enables lock contention profiling, if enableProfiling is true.
+	EnableContentionProfiling bool `json:"enableContentionProfiling"`
 	// contentType is contentType of requests sent to apiserver.
 	ContentType string `json:"contentType"`
 	// kubeAPIQPS is the QPS to use while talking with kubernetes apiserver.
@@ -583,20 +576,20 @@
 	// maximum duration that a leader can be stopped before it is replaced
 	// by another candidate. This is only applicable if leader election is
 	// enabled.
-	LeaseDuration unversioned.Duration `json:"leaseDuration"`
+	LeaseDuration metav1.Duration `json:"leaseDuration"`
 	// renewDeadline is the interval between attempts by the acting master to
 	// renew a leadership slot before it stops leading. This must be less
 	// than or equal to the lease duration. This is only applicable if leader
 	// election is enabled.
-	RenewDeadline unversioned.Duration `json:"renewDeadline"`
+	RenewDeadline metav1.Duration `json:"renewDeadline"`
 	// retryPeriod is the duration the clients should wait between attempting
 	// acquisition and renewal of a leadership. This is only applicable if
 	// leader election is enabled.
-	RetryPeriod unversioned.Duration `json:"retryPeriod"`
+	RetryPeriod metav1.Duration `json:"retryPeriod"`
 }
 
 type KubeControllerManagerConfiguration struct {
-	unversioned.TypeMeta
+	metav1.TypeMeta
 
 	// port is the port that the controller-manager's http service runs on.
 	Port int32 `json:"port"`
@@ -658,36 +651,36 @@
 	LookupCacheSizeForDaemonSet int32 `json:"lookupCacheSizeForDaemonSet"`
 	// serviceSyncPeriod is the period for syncing services with their external
 	// load balancers.
-	ServiceSyncPeriod unversioned.Duration `json:"serviceSyncPeriod"`
+	ServiceSyncPeriod metav1.Duration `json:"serviceSyncPeriod"`
 	// nodeSyncPeriod is the period for syncing nodes from cloudprovider. Longer
 	// periods will result in fewer calls to cloud provider, but may delay addition
 	// of new nodes to cluster.
-	NodeSyncPeriod unversioned.Duration `json:"nodeSyncPeriod"`
+	NodeSyncPeriod metav1.Duration `json:"nodeSyncPeriod"`
 	// routeReconciliationPeriod is the period for reconciling routes created for Nodes by cloud provider..
-	RouteReconciliationPeriod unversioned.Duration `json:"routeReconciliationPeriod"`
+	RouteReconciliationPeriod metav1.Duration `json:"routeReconciliationPeriod"`
 	// resourceQuotaSyncPeriod is the period for syncing quota usage status
 	// in the system.
-	ResourceQuotaSyncPeriod unversioned.Duration `json:"resourceQuotaSyncPeriod"`
+	ResourceQuotaSyncPeriod metav1.Duration `json:"resourceQuotaSyncPeriod"`
 	// namespaceSyncPeriod is the period for syncing namespace life-cycle
 	// updates.
-	NamespaceSyncPeriod unversioned.Duration `json:"namespaceSyncPeriod"`
+	NamespaceSyncPeriod metav1.Duration `json:"namespaceSyncPeriod"`
 	// pvClaimBinderSyncPeriod is the period for syncing persistent volumes
 	// and persistent volume claims.
-	PVClaimBinderSyncPeriod unversioned.Duration `json:"pvClaimBinderSyncPeriod"`
+	PVClaimBinderSyncPeriod metav1.Duration `json:"pvClaimBinderSyncPeriod"`
 	// minResyncPeriod is the resync period in reflectors; will be random between
 	// minResyncPeriod and 2*minResyncPeriod.
-	MinResyncPeriod unversioned.Duration `json:"minResyncPeriod"`
+	MinResyncPeriod metav1.Duration `json:"minResyncPeriod"`
 	// terminatedPodGCThreshold is the number of terminated pods that can exist
 	// before the terminated pod garbage collector starts deleting terminated pods.
 	// If <= 0, the terminated pod garbage collector is disabled.
 	TerminatedPodGCThreshold int32 `json:"terminatedPodGCThreshold"`
 	// horizontalPodAutoscalerSyncPeriod is the period for syncing the number of
 	// pods in horizontal pod autoscaler.
-	HorizontalPodAutoscalerSyncPeriod unversioned.Duration `json:"horizontalPodAutoscalerSyncPeriod"`
+	HorizontalPodAutoscalerSyncPeriod metav1.Duration `json:"horizontalPodAutoscalerSyncPeriod"`
 	// deploymentControllerSyncPeriod is the period for syncing the deployments.
-	DeploymentControllerSyncPeriod unversioned.Duration `json:"deploymentControllerSyncPeriod"`
+	DeploymentControllerSyncPeriod metav1.Duration `json:"deploymentControllerSyncPeriod"`
 	// podEvictionTimeout is the grace period for deleting pods on failed nodes.
-	PodEvictionTimeout unversioned.Duration `json:"podEvictionTimeout"`
+	PodEvictionTimeout metav1.Duration `json:"podEvictionTimeout"`
 	// DEPRECATED: deletingPodsQps is the number of nodes per second on which pods are deleted in
 	// case of node failure.
 	DeletingPodsQps float32 `json:"deletingPodsQps"`
@@ -698,15 +691,15 @@
 	// unresponsive before marking it unhealthy. Must be N times more than kubelet's
 	// nodeStatusUpdateFrequency, where N means number of retries allowed for kubelet
 	// to post node status.
-	NodeMonitorGracePeriod unversioned.Duration `json:"nodeMonitorGracePeriod"`
+	NodeMonitorGracePeriod metav1.Duration `json:"nodeMonitorGracePeriod"`
 	// registerRetryCount is the number of retries for initial node registration.
 	// Retry interval equals node-sync-period.
 	RegisterRetryCount int32 `json:"registerRetryCount"`
 	// nodeStartupGracePeriod is the amount of time which we allow starting a node to
 	// be unresponsive before marking it unhealthy.
-	NodeStartupGracePeriod unversioned.Duration `json:"nodeStartupGracePeriod"`
+	NodeStartupGracePeriod metav1.Duration `json:"nodeStartupGracePeriod"`
 	// nodeMonitorPeriod is the period for syncing NodeStatus in NodeController.
-	NodeMonitorPeriod unversioned.Duration `json:"nodeMonitorPeriod"`
+	NodeMonitorPeriod metav1.Duration `json:"nodeMonitorPeriod"`
 	// serviceAccountKeyFile is the filename containing a PEM-encoded private RSA key
 	// used to sign service account tokens.
 	ServiceAccountKeyFile string `json:"serviceAccountKeyFile"`
@@ -752,7 +745,7 @@
 	// volumeConfiguration holds configuration for volume related features.
 	VolumeConfiguration VolumeConfiguration `json:"volumeConfiguration"`
 	// How long to wait between starting controller managers
-	ControllerStartInterval unversioned.Duration `json:"controllerStartInterval"`
+	ControllerStartInterval metav1.Duration `json:"controllerStartInterval"`
 	// enables the generic garbage collector. MUST be synced with the
 	// corresponding flag of the kube-apiserver. WARNING: the generic garbage
 	// collector is an alpha feature.
